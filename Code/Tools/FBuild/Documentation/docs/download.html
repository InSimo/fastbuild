--- conflicted
+++ resolved
@@ -17,33 +17,13 @@
 
 
     <div class='newsitemheader'>
-<<<<<<< HEAD
-      Current Version - v0.92
-=======
       Current Version - v0.93
->>>>>>> 17af15d7
     </div>
     <div class='newsitembody'>
 <p>See the <a href='changelog.html'>changelog</a> for a detailed list of changes.</p>
 
 Binaries
 <ul>
-<<<<<<< HEAD
-	<li><a href='../downloads/v0.92/FASTBuild-Windows-x64-v0.92.zip'>Windows x64</a> (also available in <a href='../downloads/v0.92/FASTBuild-Windows-x86-v0.92.zip'>x86</a> (slower))</li>
-	<li><a href='../downloads/v0.92/FASTBuild-OSX-x64-v0.92.zip'>OS X x64 (Alpha)</a></li>
-	<li><a href='../downloads/v0.92/FASTBuild-Linux-x64-v0.92.zip'>Linux x64 (Alpha)</a></li>
-</ul>
-Source
-<ul>
-	<li><a href='../downloads/v0.92/FASTBuild-Src-v0.92.zip'>FASTBuild-Src-v0.92.zip</a></li>
-	<li><a href='https://github.com/fastbuild/fastbuild/releases/tag/v0.92'>GitHub release v0.92</a></li>
-</ul>
-Syntax Highlighting
-<ul>
-	<li><a href='../downloads/v0.92/fbuild.bash-completion'>Bash completion</a></li>
-	<li><a href='../downloads/v0.92/notepad++markup.xml'>NotePad++ markup file</a> (Import into NotePad++)</li>
-	<li><a href='../downloads/v0.92/usertype.zip'>Visual Studio usertype.dat</a> (Copy to "Common7/IDE" and associate .bff files with C++ editing)</li>
-=======
 	<li><a href='../downloads/v0.93/FASTBuild-Windows-x64-v0.93.zip'>Windows x64</a> (also available in <a href='../downloads/v0.93/FASTBuild-Windows-x86-v0.93.zip'>x86</a> (slower))</li>
 	<li><a href='../downloads/v0.93/FASTBuild-OSX-x64-v0.93.zip'>OS X x64 (Alpha)</a></li>
 	<li><a href='../downloads/v0.93/FASTBuild-Linux-x64-v0.93.zip'>Linux x64 (Alpha)</a></li>
@@ -59,7 +39,6 @@
 	<li><a href='../downloads/v0.93/notepad++markup.xml'>NotePad++ markup file</a> (Import into NotePad++)</li>
 	<li><a href='../downloads/v0.93/FASTBuild.sublime-syntax.txt'>Sublime Text markup file</a></li>
 	<li><a href='../downloads/v0.93/usertype.zip'>Visual Studio usertype.dat</a> (Copy to "Common7/IDE" and associate .bff files with C++ editing)</li>
->>>>>>> 17af15d7
 </ul>
 
     </div>
@@ -81,8 +60,6 @@
     <div class='newsitembody'>
       <table width=900>
         <tr><th>Version</th><th>Windows</th><th>OS X</th><th>Linux</th><th>Source</th><th colspan=2>Markup</th></tr>
-<<<<<<< HEAD
-=======
 		<tr><td>v0.92</td>
             <td><a href='../downloads/v0.92/FASTBuild-Windows-x64-v0.92.zip'>x64</a> |
                 <a href='../downloads/v0.92/FASTBuild-Windows-x86-v0.92.zip'>x86</a></td>
@@ -94,7 +71,6 @@
             <td><a href='../downloads/v0.92/usertype.zip'>Visual Studio</a></td>
             <td><a href='../downloads/v0.92/fbuild.bash-completion'>Bash completion</a></td>
         </tr>          
->>>>>>> 17af15d7
 		<tr><td>v0.91</td>
             <td><a href='../downloads/v0.91/FASTBuild-Windows-x64-v0.91.zip'>x64</a> |
                 <a href='../downloads/v0.91/FASTBuild-Windows-x86-v0.91.zip'>x86</a></td>

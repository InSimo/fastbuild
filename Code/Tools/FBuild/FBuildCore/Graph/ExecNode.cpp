// ExecNode.cpp
//------------------------------------------------------------------------------

// Includes
//------------------------------------------------------------------------------
#include "Tools/FBuild/FBuildCore/PrecompiledHeader.h"

#include "ExecNode.h"

#include "Tools/FBuild/FBuildCore/FBuild.h"
#include "Tools/FBuild/FBuildCore/FLog.h"
#include "Tools/FBuild/FBuildCore/Graph/NodeGraph.h"

#include "Core/FileIO/FileIO.h"
#include "Core/FileIO/FileStream.h"
#include "Core/Math/Conversions.h"
#include "Core/Strings/AStackString.h"
#include "Core/Process/Process.h"

// CONSTRUCTOR
//------------------------------------------------------------------------------
ExecNode::ExecNode( const AString & dstFileName,
<<<<<<< HEAD
						const Dependencies & inputFiles,
						FileNode * executable,
						const AString & arguments,
						const AString & workingDir,
						int32_t expectedReturnCode,
						const Dependencies & preBuildDependencies,
						bool useStdOutAsOutput,
						bool alwaysRun )
=======
                        const Dependencies & inputFiles,
                        FileNode * executable,
                        const AString & arguments,
                        const AString & workingDir,
                        int32_t expectedReturnCode,
                        const Dependencies & preBuildDependencies,
                        bool useStdOutAsOutput )
>>>>>>> 78bfc394
: FileNode( dstFileName, Node::FLAG_NONE )
, m_InputFiles( inputFiles )
, m_Executable( executable )
, m_Arguments( arguments )
, m_WorkingDir( workingDir )
, m_ExpectedReturnCode( expectedReturnCode )
, m_UseStdOutAsOutput( useStdOutAsOutput )
, m_AlwaysRun( alwaysRun )
{
    ASSERT( executable );
    m_StaticDependencies.SetCapacity( m_InputFiles.GetSize() + 1 );
    m_StaticDependencies.Append(m_InputFiles);
    m_StaticDependencies.Append( Dependency( executable ) );
    m_Type = EXEC_NODE;

    m_PreBuildDependencies = preBuildDependencies;
}

// DESTRUCTOR
//------------------------------------------------------------------------------
ExecNode::~ExecNode() = default;

// DetermineNeedToBuild
//------------------------------------------------------------------------------
/*virtual*/ bool ExecNode::DetermineNeedToBuild( bool forceClean ) const
{
	if (m_AlwaysRun) return true;
	return FileNode::DetermineNeedToBuild( forceClean );
}

// DoBuild
//------------------------------------------------------------------------------
/*virtual*/ Node::BuildResult ExecNode::DoBuild( Job * job )
{
    // If the workingDir is empty, use the current dir for the process
    const char * workingDir = m_WorkingDir.IsEmpty() ? nullptr : m_WorkingDir.Get();

    // Format compiler args string
    AStackString< 4 * KILOBYTE > fullArgs;
    GetFullArgs(fullArgs);

    EmitCompilationMessage( fullArgs );

    // spawn the process
    Process p;
    bool spawnOK = p.Spawn( m_Executable->GetName().Get(),
                            fullArgs.Get(),
                            workingDir,
                            FBuild::Get().GetEnvironmentString() );

    if ( !spawnOK )
    {
        FLOG_ERROR( "Failed to spawn process for '%s'", GetName().Get() );
        return NODE_RESULT_FAILED;
    }

    // capture all of the stdout and stderr
    AutoPtr< char > memOut;
    AutoPtr< char > memErr;
    uint32_t memOutSize = 0;
    uint32_t memErrSize = 0;
    p.ReadAllData( memOut, &memOutSize, memErr, &memErrSize );

    ASSERT( !p.IsRunning() );
    // Get result
    int result = p.WaitForExit();

    // did the executable fail?
    if ( result != m_ExpectedReturnCode )
    {
        // something went wrong, print details
        Node::DumpOutput( job, memOut.Get(), memOutSize );
        Node::DumpOutput( job, memErr.Get(), memErrSize );

        FLOG_ERROR( "Execution failed (error %i) '%s'", result, GetName().Get() );
        return NODE_RESULT_FAILED;
    }

    if ( m_UseStdOutAsOutput == true )
    {
        FileStream f;
        f.Open( m_Name.Get(), FileStream::WRITE_ONLY );
        if (memOut.Get())
        {
            f.WriteBuffer(memOut.Get(), memOutSize);
        }

        f.Close();
    }

    // update the file's "last modified" time
    m_Stamp = FileIO::GetFileLastWriteTime( m_Name );
    return NODE_RESULT_OK;
}

// Load
//------------------------------------------------------------------------------
/*static*/ Node * ExecNode::Load( NodeGraph & nodeGraph, IOStream & stream )
{
<<<<<<< HEAD
	NODE_LOAD( AStackString<>,	fileName );
	NODE_LOAD_DEPS( 0,			inputFiles );
	NODE_LOAD( AStackString<>,	executable );
	NODE_LOAD( AStackString<>,	arguments );
	NODE_LOAD( AStackString<>,	workingDir );
	NODE_LOAD( int32_t,			expectedReturnCode );
	NODE_LOAD_DEPS( 0,			preBuildDependencies );
	NODE_LOAD( bool,			useStdOutAsOutput);
	NODE_LOAD( bool,			alwaysRun);

	Node * execNode = nodeGraph.FindNode( executable );
	ASSERT( execNode ); // load/save logic should ensure the src was saved first
	ASSERT( execNode->IsAFile() );
	ExecNode * n = nodeGraph.CreateExecNode( fileName, 
								  inputFiles,
								  (FileNode *)execNode,
								  arguments,
								  workingDir,
								  expectedReturnCode,
								  preBuildDependencies,
								  useStdOutAsOutput ,
								  alwaysRun );
	ASSERT( n );

	return n;
=======
    NODE_LOAD( AStackString<>,  fileName );
    NODE_LOAD_DEPS( 0,          inputFiles );
    NODE_LOAD( AStackString<>,  executable );
    NODE_LOAD( AStackString<>,  arguments );
    NODE_LOAD( AStackString<>,  workingDir );
    NODE_LOAD( int32_t,         expectedReturnCode );
    NODE_LOAD_DEPS( 0,          preBuildDependencies );
    NODE_LOAD( bool,            useStdOutAsOutput);

    Node * execNode = nodeGraph.FindNode( executable );
    ASSERT( execNode ); // load/save logic should ensure the src was saved first
    ASSERT( execNode->IsAFile() );
    ExecNode * n = nodeGraph.CreateExecNode( fileName,
                                  inputFiles,
                                  (FileNode *)execNode,
                                  arguments,
                                  workingDir,
                                  expectedReturnCode,
                                  preBuildDependencies,
                                  useStdOutAsOutput );
    ASSERT( n );

    return n;
>>>>>>> 78bfc394
}

// Save
//------------------------------------------------------------------------------
/*virtual*/ void ExecNode::Save( IOStream & stream ) const
{
<<<<<<< HEAD
	NODE_SAVE( m_Name );
	NODE_SAVE_DEPS( m_InputFiles );
	NODE_SAVE( m_Executable->GetName() );
	NODE_SAVE( m_Arguments );
	NODE_SAVE( m_WorkingDir );
	NODE_SAVE( m_ExpectedReturnCode );
	NODE_SAVE_DEPS( m_PreBuildDependencies );
	NODE_SAVE( m_UseStdOutAsOutput );
	NODE_SAVE( m_AlwaysRun );
=======
    NODE_SAVE( m_Name );
    NODE_SAVE_DEPS( m_InputFiles );
    NODE_SAVE( m_Executable->GetName() );
    NODE_SAVE( m_Arguments );
    NODE_SAVE( m_WorkingDir );
    NODE_SAVE( m_ExpectedReturnCode );
    NODE_SAVE_DEPS( m_PreBuildDependencies );
    NODE_SAVE( m_UseStdOutAsOutput );
>>>>>>> 78bfc394
}

// EmitCompilationMessage
//------------------------------------------------------------------------------
void ExecNode::EmitCompilationMessage( const AString & args ) const
{
    // basic info
    AStackString< 2048 > output;
    output += "Run: ";
    output += GetName();
    output += '\n';

    // verbose mode
    if ( FLog::ShowInfo() || FBuild::Get().GetOptions().m_ShowCommandLines )
    {
        AStackString< 1024 > verboseOutput;
        verboseOutput.Format( "%s %s\nWorkingDir: %s\nExpectedReturnCode: %i\n",
                              m_Executable->GetName().Get(),
                              args.Get(),
                              m_WorkingDir.Get(),
                              m_ExpectedReturnCode );
        output += verboseOutput;
    }

    // output all at once for contiguousness
    FLOG_BUILD_DIRECT( output.Get() );
}

// GetFullArgs
//------------------------------------------------------------------------------
void ExecNode::GetFullArgs(AString & fullArgs) const
{
    // split into tokens
    Array< AString > tokens(1024, true);
    m_Arguments.Tokenize(tokens);

    AStackString<> quote("\"");

    const AString * const end = tokens.End();
    for (const AString * it = tokens.Begin(); it != end; ++it)
    {
        const AString & token = *it;
        if (token.EndsWith("%1"))
        {
            // handle /Option:%1 -> /Option:A /Option:B /Option:C
            AStackString<> pre;
            if (token.GetLength() > 2)
            {
                pre.Assign(token.Get(), token.GetEnd() - 2);
            }

            // concatenate files, unquoted
            GetInputFiles(fullArgs, pre, AString::GetEmpty());
        }
        else if (token.EndsWith("\"%1\""))
        {
            // handle /Option:"%1" -> /Option:"A" /Option:"B" /Option:"C"
            AStackString<> pre(token.Get(), token.GetEnd() - 3); // 3 instead of 4 to include quote

            // concatenate files, quoted
            GetInputFiles(fullArgs, pre, quote);
        }
        else if (token.EndsWith("%2"))
        {
            // handle /Option:%2 -> /Option:A
            if (token.GetLength() > 2)
            {
                fullArgs += AStackString<>(token.Get(), token.GetEnd() - 2);
            }
            fullArgs += GetName().Get();
        }
        else if (token.EndsWith("\"%2\""))
        {
            // handle /Option:"%2" -> /Option:"A"
            AStackString<> pre(token.Get(), token.GetEnd() - 3); // 3 instead of 4 to include quote
            fullArgs += pre;
            fullArgs += GetName().Get();
            fullArgs += '"'; // post
        }
        else
        {
            fullArgs += token;
        }

        fullArgs += ' ';
    }
}

// GetInputFiles
//------------------------------------------------------------------------------
void ExecNode::GetInputFiles(AString & fullArgs, const AString & pre, const AString & post) const
{
    bool first = true;
    const Dependency * const end = m_InputFiles.End();
    for (const Dependency * it = m_InputFiles.Begin();
        it != end;
        ++it)
    {
        if (!first)
        {
            fullArgs += ' ';
        }
        fullArgs += pre;
        fullArgs += it->GetNode()->GetName();
        fullArgs += post;
        first = false;
    }
}

//------------------------------------------------------------------------------<|MERGE_RESOLUTION|>--- conflicted
+++ resolved
@@ -20,7 +20,6 @@
 // CONSTRUCTOR
 //------------------------------------------------------------------------------
 ExecNode::ExecNode( const AString & dstFileName,
-<<<<<<< HEAD
 						const Dependencies & inputFiles,
 						FileNode * executable,
 						const AString & arguments,
@@ -29,15 +28,6 @@
 						const Dependencies & preBuildDependencies,
 						bool useStdOutAsOutput,
 						bool alwaysRun )
-=======
-                        const Dependencies & inputFiles,
-                        FileNode * executable,
-                        const AString & arguments,
-                        const AString & workingDir,
-                        int32_t expectedReturnCode,
-                        const Dependencies & preBuildDependencies,
-                        bool useStdOutAsOutput )
->>>>>>> 78bfc394
 : FileNode( dstFileName, Node::FLAG_NONE )
 , m_InputFiles( inputFiles )
 , m_Executable( executable )
@@ -47,13 +37,13 @@
 , m_UseStdOutAsOutput( useStdOutAsOutput )
 , m_AlwaysRun( alwaysRun )
 {
-    ASSERT( executable );
-    m_StaticDependencies.SetCapacity( m_InputFiles.GetSize() + 1 );
-    m_StaticDependencies.Append(m_InputFiles);
-    m_StaticDependencies.Append( Dependency( executable ) );
-    m_Type = EXEC_NODE;
-
-    m_PreBuildDependencies = preBuildDependencies;
+	ASSERT( executable );
+	m_StaticDependencies.SetCapacity( m_InputFiles.GetSize() + 1 );
+	m_StaticDependencies.Append(m_InputFiles);
+	m_StaticDependencies.Append( Dependency( executable ) );
+	m_Type = EXEC_NODE;
+
+	m_PreBuildDependencies = preBuildDependencies;
 }
 
 // DESTRUCTOR
@@ -72,72 +62,71 @@
 //------------------------------------------------------------------------------
 /*virtual*/ Node::BuildResult ExecNode::DoBuild( Job * job )
 {
-    // If the workingDir is empty, use the current dir for the process
-    const char * workingDir = m_WorkingDir.IsEmpty() ? nullptr : m_WorkingDir.Get();
-
-    // Format compiler args string
-    AStackString< 4 * KILOBYTE > fullArgs;
-    GetFullArgs(fullArgs);
-
-    EmitCompilationMessage( fullArgs );
-
-    // spawn the process
-    Process p;
-    bool spawnOK = p.Spawn( m_Executable->GetName().Get(),
-                            fullArgs.Get(),
-                            workingDir,
-                            FBuild::Get().GetEnvironmentString() );
-
-    if ( !spawnOK )
-    {
-        FLOG_ERROR( "Failed to spawn process for '%s'", GetName().Get() );
-        return NODE_RESULT_FAILED;
-    }
-
-    // capture all of the stdout and stderr
-    AutoPtr< char > memOut;
-    AutoPtr< char > memErr;
-    uint32_t memOutSize = 0;
-    uint32_t memErrSize = 0;
-    p.ReadAllData( memOut, &memOutSize, memErr, &memErrSize );
-
-    ASSERT( !p.IsRunning() );
-    // Get result
-    int result = p.WaitForExit();
-
-    // did the executable fail?
-    if ( result != m_ExpectedReturnCode )
-    {
-        // something went wrong, print details
-        Node::DumpOutput( job, memOut.Get(), memOutSize );
-        Node::DumpOutput( job, memErr.Get(), memErrSize );
-
-        FLOG_ERROR( "Execution failed (error %i) '%s'", result, GetName().Get() );
-        return NODE_RESULT_FAILED;
-    }
-
-    if ( m_UseStdOutAsOutput == true )
-    {
-        FileStream f;
-        f.Open( m_Name.Get(), FileStream::WRITE_ONLY );
-        if (memOut.Get())
-        {
-            f.WriteBuffer(memOut.Get(), memOutSize);
-        }
-
-        f.Close();
-    }
-
-    // update the file's "last modified" time
-    m_Stamp = FileIO::GetFileLastWriteTime( m_Name );
-    return NODE_RESULT_OK;
+	// If the workingDir is empty, use the current dir for the process
+	const char * workingDir = m_WorkingDir.IsEmpty() ? nullptr : m_WorkingDir.Get();
+
+	// Format compiler args string
+	AStackString< 4 * KILOBYTE > fullArgs;
+	GetFullArgs(fullArgs);
+
+	EmitCompilationMessage( fullArgs );
+
+	// spawn the process
+	Process p;
+	bool spawnOK = p.Spawn( m_Executable->GetName().Get(),
+							fullArgs.Get(),
+							workingDir,
+							FBuild::Get().GetEnvironmentString() );
+
+	if ( !spawnOK )
+	{
+		FLOG_ERROR( "Failed to spawn process for '%s'", GetName().Get() );
+		return NODE_RESULT_FAILED;
+	}
+
+	// capture all of the stdout and stderr
+	AutoPtr< char > memOut;
+	AutoPtr< char > memErr;
+	uint32_t memOutSize = 0;
+	uint32_t memErrSize = 0;
+	p.ReadAllData( memOut, &memOutSize, memErr, &memErrSize );
+
+	ASSERT( !p.IsRunning() );
+	// Get result
+	int result = p.WaitForExit();
+
+	// did the executable fail?
+	if ( result != m_ExpectedReturnCode )
+	{
+		// something went wrong, print details
+		Node::DumpOutput( job, memOut.Get(), memOutSize );
+		Node::DumpOutput( job, memErr.Get(), memErrSize );
+
+		FLOG_ERROR( "Execution failed (error %i) '%s'", result, GetName().Get() );
+		return NODE_RESULT_FAILED;
+	}
+
+	if ( m_UseStdOutAsOutput == true )
+	{
+		FileStream f;
+		f.Open( m_Name.Get(), FileStream::WRITE_ONLY );
+		if (memOut.Get())
+		{
+			f.WriteBuffer(memOut.Get(), memOutSize);
+		}
+		
+		f.Close();
+	}
+
+	// update the file's "last modified" time
+	m_Stamp = FileIO::GetFileLastWriteTime( m_Name );
+	return NODE_RESULT_OK;
 }
 
 // Load
 //------------------------------------------------------------------------------
 /*static*/ Node * ExecNode::Load( NodeGraph & nodeGraph, IOStream & stream )
 {
-<<<<<<< HEAD
 	NODE_LOAD( AStackString<>,	fileName );
 	NODE_LOAD_DEPS( 0,			inputFiles );
 	NODE_LOAD( AStackString<>,	executable );
@@ -163,38 +152,12 @@
 	ASSERT( n );
 
 	return n;
-=======
-    NODE_LOAD( AStackString<>,  fileName );
-    NODE_LOAD_DEPS( 0,          inputFiles );
-    NODE_LOAD( AStackString<>,  executable );
-    NODE_LOAD( AStackString<>,  arguments );
-    NODE_LOAD( AStackString<>,  workingDir );
-    NODE_LOAD( int32_t,         expectedReturnCode );
-    NODE_LOAD_DEPS( 0,          preBuildDependencies );
-    NODE_LOAD( bool,            useStdOutAsOutput);
-
-    Node * execNode = nodeGraph.FindNode( executable );
-    ASSERT( execNode ); // load/save logic should ensure the src was saved first
-    ASSERT( execNode->IsAFile() );
-    ExecNode * n = nodeGraph.CreateExecNode( fileName,
-                                  inputFiles,
-                                  (FileNode *)execNode,
-                                  arguments,
-                                  workingDir,
-                                  expectedReturnCode,
-                                  preBuildDependencies,
-                                  useStdOutAsOutput );
-    ASSERT( n );
-
-    return n;
->>>>>>> 78bfc394
 }
 
 // Save
 //------------------------------------------------------------------------------
 /*virtual*/ void ExecNode::Save( IOStream & stream ) const
 {
-<<<<<<< HEAD
 	NODE_SAVE( m_Name );
 	NODE_SAVE_DEPS( m_InputFiles );
 	NODE_SAVE( m_Executable->GetName() );
@@ -204,41 +167,31 @@
 	NODE_SAVE_DEPS( m_PreBuildDependencies );
 	NODE_SAVE( m_UseStdOutAsOutput );
 	NODE_SAVE( m_AlwaysRun );
-=======
-    NODE_SAVE( m_Name );
-    NODE_SAVE_DEPS( m_InputFiles );
-    NODE_SAVE( m_Executable->GetName() );
-    NODE_SAVE( m_Arguments );
-    NODE_SAVE( m_WorkingDir );
-    NODE_SAVE( m_ExpectedReturnCode );
-    NODE_SAVE_DEPS( m_PreBuildDependencies );
-    NODE_SAVE( m_UseStdOutAsOutput );
->>>>>>> 78bfc394
 }
 
 // EmitCompilationMessage
 //------------------------------------------------------------------------------
 void ExecNode::EmitCompilationMessage( const AString & args ) const
 {
-    // basic info
-    AStackString< 2048 > output;
-    output += "Run: ";
-    output += GetName();
-    output += '\n';
-
-    // verbose mode
-    if ( FLog::ShowInfo() || FBuild::Get().GetOptions().m_ShowCommandLines )
-    {
-        AStackString< 1024 > verboseOutput;
-        verboseOutput.Format( "%s %s\nWorkingDir: %s\nExpectedReturnCode: %i\n",
-                              m_Executable->GetName().Get(),
-                              args.Get(),
-                              m_WorkingDir.Get(),
-                              m_ExpectedReturnCode );
-        output += verboseOutput;
-    }
-
-    // output all at once for contiguousness
+	// basic info
+	AStackString< 2048 > output;
+	output += "Run: ";
+	output += GetName();
+	output += '\n';
+
+	// verbose mode
+	if ( FLog::ShowInfo() || FBuild::Get().GetOptions().m_ShowCommandLines )
+	{
+		AStackString< 1024 > verboseOutput;
+		verboseOutput.Format( "%s %s\nWorkingDir: %s\nExpectedReturnCode: %i\n", 
+							  m_Executable->GetName().Get(), 
+							  args.Get(),
+							  m_WorkingDir.Get(),
+							  m_ExpectedReturnCode );
+		output += verboseOutput;
+	}
+
+	// output all at once for contiguousness
     FLOG_BUILD_DIRECT( output.Get() );
 }
 
@@ -246,81 +199,81 @@
 //------------------------------------------------------------------------------
 void ExecNode::GetFullArgs(AString & fullArgs) const
 {
-    // split into tokens
-    Array< AString > tokens(1024, true);
-    m_Arguments.Tokenize(tokens);
-
-    AStackString<> quote("\"");
-
-    const AString * const end = tokens.End();
-    for (const AString * it = tokens.Begin(); it != end; ++it)
-    {
-        const AString & token = *it;
-        if (token.EndsWith("%1"))
-        {
-            // handle /Option:%1 -> /Option:A /Option:B /Option:C
-            AStackString<> pre;
-            if (token.GetLength() > 2)
-            {
-                pre.Assign(token.Get(), token.GetEnd() - 2);
-            }
-
-            // concatenate files, unquoted
-            GetInputFiles(fullArgs, pre, AString::GetEmpty());
-        }
-        else if (token.EndsWith("\"%1\""))
-        {
-            // handle /Option:"%1" -> /Option:"A" /Option:"B" /Option:"C"
-            AStackString<> pre(token.Get(), token.GetEnd() - 3); // 3 instead of 4 to include quote
-
-            // concatenate files, quoted
-            GetInputFiles(fullArgs, pre, quote);
-        }
-        else if (token.EndsWith("%2"))
-        {
-            // handle /Option:%2 -> /Option:A
-            if (token.GetLength() > 2)
-            {
-                fullArgs += AStackString<>(token.Get(), token.GetEnd() - 2);
-            }
-            fullArgs += GetName().Get();
-        }
-        else if (token.EndsWith("\"%2\""))
-        {
-            // handle /Option:"%2" -> /Option:"A"
-            AStackString<> pre(token.Get(), token.GetEnd() - 3); // 3 instead of 4 to include quote
-            fullArgs += pre;
-            fullArgs += GetName().Get();
-            fullArgs += '"'; // post
-        }
-        else
-        {
-            fullArgs += token;
-        }
-
-        fullArgs += ' ';
-    }
+	// split into tokens
+	Array< AString > tokens(1024, true);
+	m_Arguments.Tokenize(tokens);
+
+	AStackString<> quote("\"");
+
+	const AString * const end = tokens.End();
+	for (const AString * it = tokens.Begin(); it != end; ++it)
+	{
+		const AString & token = *it;
+		if (token.EndsWith("%1"))
+		{
+			// handle /Option:%1 -> /Option:A /Option:B /Option:C
+			AStackString<> pre;
+			if (token.GetLength() > 2)
+			{
+				pre.Assign(token.Get(), token.GetEnd() - 2);
+			}
+
+			// concatenate files, unquoted
+			GetInputFiles(fullArgs, pre, AString::GetEmpty());
+		}
+		else if (token.EndsWith("\"%1\""))
+		{
+			// handle /Option:"%1" -> /Option:"A" /Option:"B" /Option:"C"
+			AStackString<> pre(token.Get(), token.GetEnd() - 3); // 3 instead of 4 to include quote
+
+			// concatenate files, quoted
+			GetInputFiles(fullArgs, pre, quote);
+		}
+		else if (token.EndsWith("%2"))
+		{
+			// handle /Option:%2 -> /Option:A
+			if (token.GetLength() > 2)
+			{
+				fullArgs += AStackString<>(token.Get(), token.GetEnd() - 2);
+			}
+			fullArgs += GetName().Get();
+		}
+		else if (token.EndsWith("\"%2\""))
+		{
+			// handle /Option:"%2" -> /Option:"A"
+			AStackString<> pre(token.Get(), token.GetEnd() - 3); // 3 instead of 4 to include quote
+			fullArgs += pre;
+			fullArgs += GetName().Get();
+			fullArgs += '"'; // post
+		}
+		else
+		{
+			fullArgs += token;
+		}
+
+		fullArgs += ' ';
+	}
 }
 
 // GetInputFiles
 //------------------------------------------------------------------------------
 void ExecNode::GetInputFiles(AString & fullArgs, const AString & pre, const AString & post) const
 {
-    bool first = true;
-    const Dependency * const end = m_InputFiles.End();
-    for (const Dependency * it = m_InputFiles.Begin();
-        it != end;
-        ++it)
-    {
-        if (!first)
-        {
-            fullArgs += ' ';
-        }
-        fullArgs += pre;
-        fullArgs += it->GetNode()->GetName();
-        fullArgs += post;
-        first = false;
-    }
+	bool first = true;
+	const Dependency * const end = m_InputFiles.End();
+	for (const Dependency * it = m_InputFiles.Begin();
+		it != end;
+		++it)
+	{
+		if (!first)
+		{
+			fullArgs += ' ';
+		}
+		fullArgs += pre;
+		fullArgs += it->GetNode()->GetName();
+		fullArgs += post;
+		first = false;
+	}
 }
 
 //------------------------------------------------------------------------------
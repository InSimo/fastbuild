--- conflicted
+++ resolved
@@ -65,541 +65,541 @@
 , m_NextNodeIndex( 0 )
 , m_UsedFiles( 16, true )
 {
-    m_NodeMap = FNEW_ARRAY( Node *[NODEMAP_TABLE_SIZE] );
-    memset( m_NodeMap, 0, sizeof( Node * ) * NODEMAP_TABLE_SIZE );
+	m_NodeMap = FNEW_ARRAY( Node *[NODEMAP_TABLE_SIZE] );
+	memset( m_NodeMap, 0, sizeof( Node * ) * NODEMAP_TABLE_SIZE );
 }
 
 // DESTRUCTOR
 //------------------------------------------------------------------------------
 NodeGraph::~NodeGraph()
 {
-    Array< Node * >::Iter i = m_AllNodes.Begin();
-    Array< Node * >::Iter end = m_AllNodes.End();
-    for ( ; i != end; ++i )
-    {
-        FDELETE ( *i );
-    }
-
-    FDELETE_ARRAY( m_NodeMap );
+	Array< Node * >::Iter i = m_AllNodes.Begin();
+	Array< Node * >::Iter end = m_AllNodes.End();
+	for ( ; i != end; ++i )
+	{
+		FDELETE ( *i );
+	}
+
+	FDELETE_ARRAY( m_NodeMap );
 }
 
 // Initialize
 //------------------------------------------------------------------------------
 /* static*/ NodeGraph * NodeGraph::Initialize( const char * bffFile,
-                                               const char * nodeGraphDBFile )
+											   const char * nodeGraphDBFile )
 {
     PROFILE_FUNCTION
 
-    ASSERT( bffFile ); // must be supplied (or left as default)
-    ASSERT( nodeGraphDBFile ); // must be supplied (or left as default)
-
-    // Try to load the old DB
-    NodeGraph * oldNG = FNEW( NodeGraph );
-    LoadResult res = oldNG->Load( nodeGraphDBFile );
-
-    // What happened?
-    switch ( res )
-    {
-        case LoadResult::MISSING:
-        {
-            // Create a fresh DB by parsing the BFF
-            FDELETE( oldNG );
-            NodeGraph * newNG = FNEW( NodeGraph );
-            if ( newNG->ParseFromRoot( bffFile ) == false )
-            {
-                FDELETE( newNG );
-                return nullptr; // ParseFromRoot will have emitted an error
-            }
-            return newNG;
-        }
-        case LoadResult::LOAD_ERROR:
-        {
-            // Corrupt DB or other fatal problem
-            FDELETE( oldNG );
-            return nullptr;
-        }
-        case LoadResult::OK_BFF_CHANGED:
-        {
-            // Create a fresh DB by parsing the modified BFF
-            NodeGraph * newNG = FNEW( NodeGraph );
-            if ( newNG->ParseFromRoot( bffFile ) == false )
-            {
-                FDELETE( newNG );
-                FDELETE( oldNG );
-                return nullptr;
-            }
-
-            // TODO: Migrate old DB info to new DB
-            FDELETE( oldNG );
-
-            return newNG;
-        }
-        case LoadResult::OK:
-        {
-            // Nothing more to do
-            return oldNG;
-        }
-    }
-
-    ASSERT( false ); // Should not get here
-    return nullptr;
+	ASSERT( bffFile ); // must be supplied (or left as default)
+	ASSERT( nodeGraphDBFile ); // must be supplied (or left as default)
+
+	// Try to load the old DB
+	NodeGraph * oldNG = FNEW( NodeGraph );
+	LoadResult res = oldNG->Load( nodeGraphDBFile );
+
+	// What happened?
+	switch ( res )
+	{
+		case LoadResult::MISSING:
+		{
+			// Create a fresh DB by parsing the BFF
+			FDELETE( oldNG );
+			NodeGraph * newNG = FNEW( NodeGraph );
+			if ( newNG->ParseFromRoot( bffFile ) == false )
+			{
+				FDELETE( newNG );
+				return nullptr; // ParseFromRoot will have emitted an error
+			}
+			return newNG;
+		}
+		case LoadResult::LOAD_ERROR:
+		{
+			// Corrupt DB or other fatal problem
+			FDELETE( oldNG );
+			return nullptr;
+		}
+		case LoadResult::OK_BFF_CHANGED:
+		{
+			// Create a fresh DB by parsing the modified BFF
+			NodeGraph * newNG = FNEW( NodeGraph );
+			if ( newNG->ParseFromRoot( bffFile ) == false )
+			{
+				FDELETE( newNG );
+				FDELETE( oldNG );
+				return nullptr;
+			}
+
+			// TODO: Migrate old DB info to new DB
+			FDELETE( oldNG );
+
+			return newNG;
+		}
+		case LoadResult::OK:
+		{
+			// Nothing more to do
+			return oldNG;
+		}
+	}
+
+	ASSERT( false ); // Should not get here
+	return nullptr;
 }
 
 // ParseFromRoot
 //------------------------------------------------------------------------------
 bool NodeGraph::ParseFromRoot( const char * bffFile )
 {
-    ASSERT( m_UsedFiles.IsEmpty() ); // NodeGraph cannot be recycled
-
-    // open the configuration file
-    FLOG_INFO( "Loading BFF '%s'", bffFile );
-    FileStream bffStream;
-    if ( bffStream.Open( bffFile ) == false )
-    {
-        // missing bff is a fatal problem
-        FLOG_ERROR( "Failed to open BFF '%s'", bffFile );
-        return false;
-    }
-    const uint64_t rootBFFTimeStamp = FileIO::GetFileLastWriteTime( AStackString<>( bffFile ) );
-
-    // read entire config into memory
-    uint32_t size = (uint32_t)bffStream.GetFileSize();
-    AutoPtr< char > data( (char *)ALLOC( size + 1 ) ); // extra byte for null character sentinel
-    if ( bffStream.Read( data.Get(), size ) != size )
-    {
-        FLOG_ERROR( "Error reading BFF '%s'", bffFile );
-        return false;
-    }
-    const uint64_t rootBFFDataHash = xxHash::Calc64( data.Get(), size );
-
-    // re-parse the BFF from scratch, clean build will result
-    BFFParser bffParser( *this );
-    data.Get()[ size ] = '\0'; // data passed to parser must be NULL terminated
-    return bffParser.Parse( data.Get(), size, bffFile, rootBFFTimeStamp, rootBFFDataHash ); // pass size excluding sentinel
+	ASSERT( m_UsedFiles.IsEmpty() ); // NodeGraph cannot be recycled
+
+	// open the configuration file
+	FLOG_INFO( "Loading BFF '%s'", bffFile );
+	FileStream bffStream;
+	if ( bffStream.Open( bffFile ) == false )
+	{
+		// missing bff is a fatal problem
+		FLOG_ERROR( "Failed to open BFF '%s'", bffFile );
+		return false;
+	}
+	const uint64_t rootBFFTimeStamp = FileIO::GetFileLastWriteTime( AStackString<>( bffFile ) );
+
+	// read entire config into memory
+	uint32_t size = (uint32_t)bffStream.GetFileSize();
+	AutoPtr< char > data( (char *)ALLOC( size + 1 ) ); // extra byte for null character sentinel
+	if ( bffStream.Read( data.Get(), size ) != size )
+	{
+		FLOG_ERROR( "Error reading BFF '%s'", bffFile );
+		return false;
+	}
+	const uint64_t rootBFFDataHash = xxHash::Calc64( data.Get(), size );
+
+	// re-parse the BFF from scratch, clean build will result
+	BFFParser bffParser( *this );
+	data.Get()[ size ] = '\0'; // data passed to parser must be NULL terminated
+	return bffParser.Parse( data.Get(), size, bffFile, rootBFFTimeStamp, rootBFFDataHash ); // pass size excluding sentinel
 }
 
 // Load
 //------------------------------------------------------------------------------
 NodeGraph::LoadResult NodeGraph::Load( const char * nodeGraphDBFile )
 {
-    // Open previously saved DB
-    FileStream fs;
-    if ( fs.Open( nodeGraphDBFile, FileStream::READ_ONLY ) == false )
-    {
-        return LoadResult::MISSING;
-    }
-
-    // Read it into memory to avoid lots of tiny disk accesses
-    const size_t fileSize = (size_t)fs.GetFileSize();
-    AutoPtr< char > memory( FNEW( char[ fileSize ] ) );
-    if ( fs.ReadBuffer( memory.Get(), fileSize ) != fileSize )
-    {
-        return LoadResult::LOAD_ERROR;
-    }
-    ConstMemoryStream ms( memory.Get(), fileSize );
-
-    // Load the Old DB
-    return Load( ms, nodeGraphDBFile );
+	// Open previously saved DB
+	FileStream fs;
+	if ( fs.Open( nodeGraphDBFile, FileStream::READ_ONLY ) == false )
+	{
+		return LoadResult::MISSING;
+	}
+
+	// Read it into memory to avoid lots of tiny disk accesses
+	const size_t fileSize = (size_t)fs.GetFileSize();
+	AutoPtr< char > memory( FNEW( char[ fileSize ] ) );
+	if ( fs.ReadBuffer( memory.Get(), fileSize ) != fileSize )
+	{
+		return LoadResult::LOAD_ERROR;
+	}
+	ConstMemoryStream ms( memory.Get(), fileSize );
+
+	// Load the Old DB
+	return Load( ms, nodeGraphDBFile );
 }
 
 // Load
 //------------------------------------------------------------------------------
 NodeGraph::LoadResult NodeGraph::Load( IOStream & stream, const char * nodeGraphDBFile )
 {
-    bool compatibleDB = true;
-    Array< UsedFile > usedFiles;
-    if ( ReadHeaderAndUsedFiles( stream, nodeGraphDBFile, usedFiles, compatibleDB ) == false )
-    {
-        return LoadResult::LOAD_ERROR;
-    }
-
-    // old or otherwise incompatible DB version?
-    if ( !compatibleDB )
-    {
-        FLOG_WARN( "Database version has changed (clean build will occur)." );
-        return LoadResult::OK_BFF_CHANGED;
-    }
-
-    // check if any files used have changed
-    for ( size_t i=0; i<usedFiles.GetSize(); ++i )
-    {
-        const AString & fileName = usedFiles[ i ].m_FileName;
-        const uint64_t timeStamp = FileIO::GetFileLastWriteTime( fileName );
-        if ( timeStamp == usedFiles[ i ].m_TimeStamp )
-        {
-            continue; // timestamps match, no need to check hashes
-        }
-
-        FileStream fs;
-        if ( fs.Open( fileName.Get(), FileStream::READ_ONLY ) == false )
-        {
-            FLOG_INFO( "BFF file '%s' missing or unopenable (reparsing will occur).", fileName.Get() );
-            return LoadResult::OK_BFF_CHANGED; // not opening the file is not an error, it could be not needed anymore
-        }
-
-        const size_t size = (size_t)fs.GetFileSize();
-        AutoPtr< void > mem( ALLOC( size ) );
-        if ( fs.Read( mem.Get(), size ) != size )
-        {
-            return LoadResult::LOAD_ERROR; // error reading
-        }
-
-        const uint64_t dataHash = xxHash::Calc64( mem.Get(), size );
-        if ( dataHash == usedFiles[ i ].m_DataHash )
-        {
-            // file didn't change, update stored timestamp to save time on the next run
-            usedFiles[ i ].m_TimeStamp = timeStamp;
-            continue;
-        }
-
-        FLOG_WARN( "BFF file '%s' has changed (reparsing will occur).", fileName.Get() );
-        return LoadResult::OK_BFF_CHANGED;
-    }
-
-    m_UsedFiles = usedFiles;
-
-    // TODO:C The serialization of these settings doesn't really belong here (not part of node graph)
-    // cachepath
-    AStackString<> cachePath;
-    if ( stream.Read( cachePath ) == false )
-    {
-        return LoadResult::LOAD_ERROR;
-    }
-
-    // cache plugin dll
-    AStackString<> cachePluginDLL;
-    if ( stream.Read( cachePluginDLL ) == false )
-    {
-        return LoadResult::LOAD_ERROR;
-    }
-
-    // environment
-    uint32_t envStringSize = 0;
-    if ( stream.Read( envStringSize ) == false )
-    {
-        return LoadResult::LOAD_ERROR;
-    }
-    AutoPtr< char > envString;
-    AStackString<> libEnvVar;
-    if ( envStringSize > 0 )
-    {
-        envString = ( (char *)ALLOC( envStringSize ) );
-        if ( stream.Read( envString.Get(), envStringSize ) == false )
-        {
-            return LoadResult::LOAD_ERROR;
-        }
-        if ( stream.Read( libEnvVar ) == false )
-        {
-            return LoadResult::LOAD_ERROR;
-        }
-    }
-
-    // imported environment variables
-    uint32_t importedEnvironmentsVarsSize = 0;
-    if ( stream.Read( importedEnvironmentsVarsSize ) == false )
-    {
-        return LoadResult::LOAD_ERROR;
-    }
-    if ( importedEnvironmentsVarsSize > 0 )
-    {
-        AStackString<> varName;
-        AStackString<> varValue;
-        uint32_t savedVarHash = 0;
-        uint32_t importedVarHash = 0;
-
-        for ( uint32_t i = 0; i < importedEnvironmentsVarsSize; ++i )
-        {
-            if ( stream.Read( varName ) == false )
-            {
-                return LoadResult::LOAD_ERROR;
-            }
-            if ( stream.Read( savedVarHash ) == false )
-            {
-                return LoadResult::LOAD_ERROR;
-            }
-            if ( FBuild::Get().ImportEnvironmentVar( varName.Get(), varValue, importedVarHash ) == false )
-            {
-                // make sure the user knows why some things might re-build
-                FLOG_WARN( "'%s' Environment variable was not found - BFF will be re-parsed\n", varName.Get() );
-                return LoadResult::OK_BFF_CHANGED;
-            }
-            if ( importedVarHash != savedVarHash )
-            {
-                // make sure the user knows why some things might re-build
-                FLOG_WARN( "'%s' Environment variable has changed - BFF will be re-parsed\n", varName.Get() );
-                return LoadResult::OK_BFF_CHANGED;
-            }
-        }
-    }
-
-    // check if 'LIB' env variable has changed
-    uint32_t libEnvVarHashInDB( 0 );
-    if ( stream.Read( libEnvVarHashInDB ) == false )
-    {
-        return LoadResult::LOAD_ERROR;
-    }
-    else
-    {
-        // If the Environment will be overriden, make sure we use the LIB from that
-        const uint32_t libEnvVarHash = ( envStringSize > 0 ) ? xxHash::Calc32( libEnvVar ) : GetLibEnvVarHash();
-        if ( libEnvVarHashInDB != libEnvVarHash )
-        {
-            // make sure the user knows why some things might re-build
-            FLOG_WARN( "'%s' Environment variable has changed - BFF will be re-parsed\n", "LIB" );
-            return LoadResult::OK_BFF_CHANGED;
-        }
-    }
-
-    // worker list
-    Array< AString > workerList( 0, true );
-    if ( stream.Read( workerList ) == false )
-    {
-        return LoadResult::LOAD_ERROR;
-    }
-
-    ASSERT( m_AllNodes.GetSize() == 0 );
-
-    // Read nodes
-    uint32_t numNodes;
-    if ( stream.Read( numNodes ) == false )
-    {
-        return LoadResult::LOAD_ERROR;
-    }
-
-    m_AllNodes.SetSize( numNodes );
-    memset( m_AllNodes.Begin(), 0, numNodes * sizeof( Node * ) );
-    for ( uint32_t i=0; i<numNodes; ++i )
-    {
-        if ( LoadNode( stream ) == false )
-        {
-            return LoadResult::LOAD_ERROR;
-        }
-    }
-
-    // sanity check loading
-    for ( size_t i=0; i<numNodes; ++i )
-    {
-        ASSERT( m_AllNodes[ i ] ); // each node was loaded
-        ASSERT( m_AllNodes[ i ]->GetIndex() == i ); // index was correctly persisted
-    }
-
-    // Everything OK - propagate global settings
-    //------------------------------------------------
-
-    // Cache
-    if ( cachePath.IsEmpty() == false ) // override environment only if not empty
-    {
-        FunctionSettings::SetCachePath( cachePath );
-        FBuild::Get().SetCachePath( cachePath );
-    }
-    FBuild::Get().SetCachePluginDLL( cachePluginDLL );
-
-    // Environment
-    if ( envStringSize > 0 )
-    {
-        FBuild::Get().SetEnvironmentString( envString.Get(), envStringSize, libEnvVar );
-    }
-
-    // Workers
-    FBuild::Get().SetWorkerList( workerList );
-
-    return LoadResult::OK;
+	bool compatibleDB = true;
+	Array< UsedFile > usedFiles;
+	if ( ReadHeaderAndUsedFiles( stream, nodeGraphDBFile, usedFiles, compatibleDB ) == false )
+	{
+		return LoadResult::LOAD_ERROR;
+	}
+
+	// old or otherwise incompatible DB version?
+	if ( !compatibleDB )
+	{
+		FLOG_WARN( "Database version has changed (clean build will occur)." );
+		return LoadResult::OK_BFF_CHANGED;
+	}
+
+	// check if any files used have changed
+	for ( size_t i=0; i<usedFiles.GetSize(); ++i )
+	{
+		const AString & fileName = usedFiles[ i ].m_FileName;
+		const uint64_t timeStamp = FileIO::GetFileLastWriteTime( fileName );
+		if ( timeStamp == usedFiles[ i ].m_TimeStamp )
+		{
+			continue; // timestamps match, no need to check hashes
+		}
+
+		FileStream fs;
+		if ( fs.Open( fileName.Get(), FileStream::READ_ONLY ) == false )	
+		{
+			FLOG_INFO( "BFF file '%s' missing or unopenable (reparsing will occur).", fileName.Get() );
+			return LoadResult::OK_BFF_CHANGED; // not opening the file is not an error, it could be not needed anymore
+		}
+
+		const size_t size = (size_t)fs.GetFileSize();
+		AutoPtr< void > mem( ALLOC( size ) );
+		if ( fs.Read( mem.Get(), size ) != size )
+		{
+			return LoadResult::LOAD_ERROR; // error reading
+		}
+
+		const uint64_t dataHash = xxHash::Calc64( mem.Get(), size );
+		if ( dataHash == usedFiles[ i ].m_DataHash )
+		{
+			// file didn't change, update stored timestamp to save time on the next run
+			usedFiles[ i ].m_TimeStamp = timeStamp;
+			continue;
+		}
+
+		FLOG_WARN( "BFF file '%s' has changed (reparsing will occur).", fileName.Get() );
+		return LoadResult::OK_BFF_CHANGED;
+	}
+
+	m_UsedFiles = usedFiles;
+
+	// TODO:C The serialization of these settings doesn't really belong here (not part of node graph)
+	// cachepath
+	AStackString<> cachePath;
+	if ( stream.Read( cachePath ) == false )
+	{
+		return LoadResult::LOAD_ERROR;
+	}
+
+	// cache plugin dll
+	AStackString<> cachePluginDLL;
+	if ( stream.Read( cachePluginDLL ) == false )
+	{
+		return LoadResult::LOAD_ERROR;
+	}
+
+	// environment
+	uint32_t envStringSize = 0;
+	if ( stream.Read( envStringSize ) == false )
+	{
+		return LoadResult::LOAD_ERROR;
+	}
+	AutoPtr< char > envString;
+	AStackString<> libEnvVar;
+	if ( envStringSize > 0 )
+	{
+		envString = ( (char *)ALLOC( envStringSize ) );
+		if ( stream.Read( envString.Get(), envStringSize ) == false )
+		{
+			return LoadResult::LOAD_ERROR;
+		}
+		if ( stream.Read( libEnvVar ) == false )
+		{
+			return LoadResult::LOAD_ERROR;
+		}
+	}
+
+	// imported environment variables
+	uint32_t importedEnvironmentsVarsSize = 0;
+	if ( stream.Read( importedEnvironmentsVarsSize ) == false )
+	{
+		return LoadResult::LOAD_ERROR;
+	}
+	if ( importedEnvironmentsVarsSize > 0 )
+	{
+		AStackString<> varName;
+		AStackString<> varValue;
+		uint32_t savedVarHash = 0;
+		uint32_t importedVarHash = 0;
+
+		for ( uint32_t i = 0; i < importedEnvironmentsVarsSize; ++i )
+		{
+			if ( stream.Read( varName ) == false )
+			{
+				return LoadResult::LOAD_ERROR;
+			}
+			if ( stream.Read( savedVarHash ) == false )
+			{
+				return LoadResult::LOAD_ERROR;
+			}
+			if ( FBuild::Get().ImportEnvironmentVar( varName.Get(), varValue, importedVarHash ) == false )
+			{
+				// make sure the user knows why some things might re-build
+				FLOG_WARN( "'%s' Environment variable was not found - BFF will be re-parsed\n", varName.Get() );
+				return LoadResult::OK_BFF_CHANGED;
+			}
+			if ( importedVarHash != savedVarHash )
+			{
+				// make sure the user knows why some things might re-build
+				FLOG_WARN( "'%s' Environment variable has changed - BFF will be re-parsed\n", varName.Get() );
+				return LoadResult::OK_BFF_CHANGED;
+			}
+		}
+	}
+
+	// check if 'LIB' env variable has changed
+	uint32_t libEnvVarHashInDB( 0 );
+	if ( stream.Read( libEnvVarHashInDB ) == false )
+	{
+		return LoadResult::LOAD_ERROR;
+	}
+	else
+	{
+		// If the Environment will be overriden, make sure we use the LIB from that
+		const uint32_t libEnvVarHash = ( envStringSize > 0 ) ? xxHash::Calc32( libEnvVar ) : GetLibEnvVarHash();
+		if ( libEnvVarHashInDB != libEnvVarHash )
+		{
+			// make sure the user knows why some things might re-build
+			FLOG_WARN( "'%s' Environment variable has changed - BFF will be re-parsed\n", "LIB" );
+			return LoadResult::OK_BFF_CHANGED;
+		}
+	}
+
+	// worker list
+	Array< AString > workerList( 0, true );
+	if ( stream.Read( workerList ) == false )
+	{
+		return LoadResult::LOAD_ERROR;
+	}
+
+	ASSERT( m_AllNodes.GetSize() == 0 );
+
+	// Read nodes
+	uint32_t numNodes;
+	if ( stream.Read( numNodes ) == false )
+	{
+		return LoadResult::LOAD_ERROR;
+	}
+
+	m_AllNodes.SetSize( numNodes );
+	memset( m_AllNodes.Begin(), 0, numNodes * sizeof( Node * ) );
+	for ( uint32_t i=0; i<numNodes; ++i )
+	{
+		if ( LoadNode( stream ) == false )
+		{
+			return LoadResult::LOAD_ERROR;
+		}
+	}
+
+	// sanity check loading
+	for ( size_t i=0; i<numNodes; ++i )
+	{
+		ASSERT( m_AllNodes[ i ] ); // each node was loaded
+		ASSERT( m_AllNodes[ i ]->GetIndex() == i ); // index was correctly persisted
+	}
+
+	// Everything OK - propagate global settings
+	//------------------------------------------------
+
+	// Cache
+	if ( cachePath.IsEmpty() == false ) // override environment only if not empty
+	{
+		FunctionSettings::SetCachePath( cachePath );
+		FBuild::Get().SetCachePath( cachePath );
+	}
+	FBuild::Get().SetCachePluginDLL( cachePluginDLL );
+
+	// Environment
+	if ( envStringSize > 0 )
+	{
+		FBuild::Get().SetEnvironmentString( envString.Get(), envStringSize, libEnvVar );
+	}
+
+	// Workers
+	FBuild::Get().SetWorkerList( workerList );
+
+	return LoadResult::OK;
 }
 
 // LoadNode
 //------------------------------------------------------------------------------
 bool NodeGraph::LoadNode( IOStream & stream )
 {
-    // load index
-    uint32_t nodeIndex( INVALID_NODE_INDEX );
-    if ( stream.Read( nodeIndex ) == false )
-    {
-        return false;
-    }
-
-    // sanity check loading (each node saved once)
-    ASSERT( m_AllNodes[ nodeIndex ] == nullptr );
-    m_NextNodeIndex = nodeIndex;
-
-    // load specifics (create node)
-    Node * n = Node::Load( *this, stream );
-    if ( n == nullptr )
-    {
-        return false;
-    }
-
-    // sanity check node index was correctly restored
-    ASSERT( m_AllNodes[ nodeIndex ] == n );
-    ASSERT( n->GetIndex() == nodeIndex );
-
-    // load build time
-    uint32_t lastTimeToBuild;
-    if ( stream.Read( lastTimeToBuild ) == false )
-    {
-        return false;
-    }
-    n->SetLastBuildTime( lastTimeToBuild );
-
-    return true;
+	// load index
+	uint32_t nodeIndex( INVALID_NODE_INDEX );
+	if ( stream.Read( nodeIndex ) == false )
+	{
+		return false;
+	}
+
+	// sanity check loading (each node saved once)
+	ASSERT( m_AllNodes[ nodeIndex ] == nullptr );
+	m_NextNodeIndex = nodeIndex;
+
+	// load specifics (create node)
+	Node * n = Node::Load( *this, stream );
+	if ( n == nullptr )
+	{
+		return false;
+	}
+
+	// sanity check node index was correctly restored
+	ASSERT( m_AllNodes[ nodeIndex ] == n );
+	ASSERT( n->GetIndex() == nodeIndex );
+
+	// load build time
+	uint32_t lastTimeToBuild;
+	if ( stream.Read( lastTimeToBuild ) == false )
+	{
+		return false;
+	}
+	n->SetLastBuildTime( lastTimeToBuild );
+
+	return true;
 }
 
 // Save
 //------------------------------------------------------------------------------
 void NodeGraph::Save( IOStream & stream, const char* nodeGraphDBFile ) const
 {
-    // write header and version
-    NodeGraphHeader header;
-    stream.Write( (const void *)&header, sizeof( header ) );
-
-    AStackString<> nodeGraphDBFileClean( nodeGraphDBFile );
-    NodeGraph::CleanPath( nodeGraphDBFileClean );
-    stream.Write( nodeGraphDBFileClean );
-
-    // write used file
-    uint32_t numUsedFiles = (uint32_t)m_UsedFiles.GetSize();
-    stream.Write( numUsedFiles );
-
-    for ( uint32_t i=0; i<numUsedFiles; ++i )
-    {
-        const AString & fileName = m_UsedFiles[ i ].m_FileName;
-        uint32_t fileNameLen( fileName.GetLength() );
-        stream.Write( fileNameLen );
-        stream.Write( fileName.Get(), fileNameLen );
-        uint64_t timeStamp( m_UsedFiles[ i ].m_TimeStamp );
-        stream.Write( timeStamp );
-        uint64_t dataHash( m_UsedFiles[ i ].m_DataHash );
-        stream.Write( dataHash );
-    }
-
-    // TODO:C The serialization of these settings doesn't really belong here (not part of node graph)
-    {
-        // cache path
-        stream.Write( FunctionSettings::GetCachePath() );
-        stream.Write( FBuild::Get().GetCachePluginDLL() );
-
-        // environment
-        const uint32_t envStringSize = FBuild::Get().GetEnvironmentStringSize();
-        stream.Write( envStringSize );
-        if ( envStringSize > 0 )
-        {
-            const char * envString = FBuild::Get().GetEnvironmentString();
-            stream.Write( envString, envStringSize );
-
-            AStackString<> libEnvVar;
-            FBuild::Get().GetLibEnvVar( libEnvVar );
-            stream.Write( libEnvVar );
-        }
-
-        // imported environment variables
-        const Array< FBuild::EnvironmentVarAndHash > & importedEnvironmentsVars = FBuild::Get().GetImportedEnvironmentVars();
-        const uint32_t importedEnvironmentsVarsSize = static_cast<uint32_t>( importedEnvironmentsVars.GetSize() );
-        ASSERT( importedEnvironmentsVarsSize == importedEnvironmentsVars.GetSize() );
-        stream.Write( importedEnvironmentsVarsSize );
-        for ( uint32_t i = 0; i < importedEnvironmentsVarsSize; ++i )
-        {
-            const FBuild::EnvironmentVarAndHash & varAndHash = importedEnvironmentsVars[i];
-            stream.Write( varAndHash.GetName() );
-            stream.Write( varAndHash.GetHash() );
-        }
-
-        // 'LIB' env var hash
-        const uint32_t libEnvVarHash = GetLibEnvVarHash();
-        stream.Write( libEnvVarHash );
-
-        // worker list
-        const Array< AString > & workerList = FBuild::Get().GetWorkerList();
-        stream.Write( workerList );
-    }
-
-    // Write nodes
-    size_t numNodes = m_AllNodes.GetSize();
-    stream.Write( (uint32_t)numNodes );
-
-    // save recursively
-    Array< bool > savedNodeFlags( numNodes, false );
-    savedNodeFlags.SetSize( numNodes );
-    memset( savedNodeFlags.Begin(), 0, numNodes );
-    for ( size_t i=0; i<numNodes; ++i )
-    {
-        SaveRecurse( stream, m_AllNodes[ i ], savedNodeFlags );
-    }
-
-    // sanity check saving
-    for ( size_t i=0; i<numNodes; ++i )
-    {
-        ASSERT( savedNodeFlags[ i ] == true ); // each node was saved
-    }
+	// write header and version
+	NodeGraphHeader header;
+	stream.Write( (const void *)&header, sizeof( header ) );
+
+	AStackString<> nodeGraphDBFileClean( nodeGraphDBFile );
+	NodeGraph::CleanPath( nodeGraphDBFileClean );
+	stream.Write( nodeGraphDBFileClean );
+
+	// write used file
+	uint32_t numUsedFiles = (uint32_t)m_UsedFiles.GetSize();
+	stream.Write( numUsedFiles );
+
+	for ( uint32_t i=0; i<numUsedFiles; ++i )
+	{
+		const AString & fileName = m_UsedFiles[ i ].m_FileName;
+		uint32_t fileNameLen( fileName.GetLength() );
+		stream.Write( fileNameLen );
+		stream.Write( fileName.Get(), fileNameLen );
+		uint64_t timeStamp( m_UsedFiles[ i ].m_TimeStamp );
+		stream.Write( timeStamp );
+		uint64_t dataHash( m_UsedFiles[ i ].m_DataHash );
+		stream.Write( dataHash );
+	}
+
+	// TODO:C The serialization of these settings doesn't really belong here (not part of node graph)
+	{
+		// cache path
+		stream.Write( FunctionSettings::GetCachePath() );
+		stream.Write( FBuild::Get().GetCachePluginDLL() );
+
+		// environment
+		const uint32_t envStringSize = FBuild::Get().GetEnvironmentStringSize();
+		stream.Write( envStringSize );
+		if ( envStringSize > 0 )
+		{
+			const char * envString = FBuild::Get().GetEnvironmentString();
+			stream.Write( envString, envStringSize );
+
+			AStackString<> libEnvVar;
+			FBuild::Get().GetLibEnvVar( libEnvVar );
+			stream.Write( libEnvVar );
+		}
+
+		// imported environment variables
+		const Array< FBuild::EnvironmentVarAndHash > & importedEnvironmentsVars = FBuild::Get().GetImportedEnvironmentVars();
+		const uint32_t importedEnvironmentsVarsSize = static_cast<uint32_t>( importedEnvironmentsVars.GetSize() );
+		ASSERT( importedEnvironmentsVarsSize == importedEnvironmentsVars.GetSize() );
+		stream.Write( importedEnvironmentsVarsSize );
+		for ( uint32_t i = 0; i < importedEnvironmentsVarsSize; ++i )
+		{
+			const FBuild::EnvironmentVarAndHash & varAndHash = importedEnvironmentsVars[i];
+			stream.Write( varAndHash.GetName() );
+			stream.Write( varAndHash.GetHash() );
+		}
+
+		// 'LIB' env var hash
+		const uint32_t libEnvVarHash = GetLibEnvVarHash();
+		stream.Write( libEnvVarHash );
+
+		// worker list
+		const Array< AString > & workerList = FBuild::Get().GetWorkerList();
+		stream.Write( workerList );
+	}
+
+	// Write nodes
+	size_t numNodes = m_AllNodes.GetSize();
+	stream.Write( (uint32_t)numNodes );
+
+	// save recursively
+	Array< bool > savedNodeFlags( numNodes, false );
+	savedNodeFlags.SetSize( numNodes );
+	memset( savedNodeFlags.Begin(), 0, numNodes );
+	for ( size_t i=0; i<numNodes; ++i )
+	{
+		SaveRecurse( stream, m_AllNodes[ i ], savedNodeFlags );
+	}
+
+	// sanity check saving
+	for ( size_t i=0; i<numNodes; ++i )
+	{
+		ASSERT( savedNodeFlags[ i ] == true ); // each node was saved
+	}
 }
 
 // SaveRecurse
 //------------------------------------------------------------------------------
 /*static*/ void NodeGraph::SaveRecurse( IOStream & stream, Node * node, Array< bool > & savedNodeFlags )
 {
-    // ignore any already saved nodes
-    uint32_t nodeIndex = node->GetIndex();
-    ASSERT( nodeIndex != INVALID_NODE_INDEX );
-    if ( savedNodeFlags[ nodeIndex ] )
-    {
-        return;
-    }
-
-    // Dependencies
-    SaveRecurse( stream, node->GetPreBuildDependencies(), savedNodeFlags );
-    SaveRecurse( stream, node->GetStaticDependencies(), savedNodeFlags );
-    SaveRecurse( stream, node->GetDynamicDependencies(), savedNodeFlags );
-
-    // save this node
-    ASSERT( savedNodeFlags[ nodeIndex ] == false ); // sanity check recursion
-
-    // save index
-    stream.Write( nodeIndex );
-
-    // save node specific data
-    Node::Save( stream, node );
-
-    // save build time
-    uint32_t lastBuildTime = node->GetLastBuildTime();
-    stream.Write( lastBuildTime );
-
-    savedNodeFlags[ nodeIndex ] = true; // mark as saved
+	// ignore any already saved nodes
+	uint32_t nodeIndex = node->GetIndex();
+	ASSERT( nodeIndex != INVALID_NODE_INDEX );
+	if ( savedNodeFlags[ nodeIndex ] )
+	{
+		return;
+	}
+
+	// Dependencies
+	SaveRecurse( stream, node->GetPreBuildDependencies(), savedNodeFlags );
+	SaveRecurse( stream, node->GetStaticDependencies(), savedNodeFlags );
+	SaveRecurse( stream, node->GetDynamicDependencies(), savedNodeFlags );
+
+	// save this node
+	ASSERT( savedNodeFlags[ nodeIndex ] == false ); // sanity check recursion
+
+	// save index
+	stream.Write( nodeIndex );
+
+	// save node specific data
+	Node::Save( stream, node );
+
+	// save build time
+	uint32_t lastBuildTime = node->GetLastBuildTime();
+	stream.Write( lastBuildTime );
+
+	savedNodeFlags[ nodeIndex ] = true; // mark as saved
 }
 
 // SaveRecurse
 //------------------------------------------------------------------------------
 /*static*/ void NodeGraph::SaveRecurse( IOStream & stream, const Dependencies & dependencies, Array< bool > & savedNodeFlags )
 {
-    const Dependency * const end = dependencies.End();
-    for ( const Dependency * it = dependencies.Begin(); it != end; ++it )
-    {
-        Node * n = it->GetNode();
-        SaveRecurse( stream, n, savedNodeFlags );
-    }
+	const Dependency * const end = dependencies.End();
+	for ( const Dependency * it = dependencies.Begin(); it != end; ++it )
+	{
+		Node * n = it->GetNode();
+		SaveRecurse( stream, n, savedNodeFlags );
+	}
 }
 
 // FindNode (AString &)
 //------------------------------------------------------------------------------
 Node * NodeGraph::FindNode( const AString & nodeName ) const
 {
-    // try to find node 'as is'
-    Node * n = FindNodeInternal( nodeName );
-    if ( n )
-    {
-        return n;
-    }
-
-    // the expanding to a full path
-    AStackString< 1024 > fullPath;
-    CleanPath( nodeName, fullPath );
-    return FindNodeInternal( fullPath );
+	// try to find node 'as is'
+	Node * n = FindNodeInternal( nodeName );
+	if ( n )
+	{
+		return n;
+	}
+
+	// the expanding to a full path
+	AStackString< 1024 > fullPath;
+	CleanPath( nodeName, fullPath );
+	return FindNodeInternal( fullPath );
 }
 
 // GetNodeByIndex
 //------------------------------------------------------------------------------
 Node * NodeGraph::GetNodeByIndex( size_t index ) const
 {
-    Node * n = m_AllNodes[ index ];
-    ASSERT( n );
-    return n;
+	Node * n = m_AllNodes[ index ];
+	ASSERT( n );
+	return n;
 }
 
 //GetNodeCount
@@ -613,45 +613,44 @@
 //------------------------------------------------------------------------------
 CopyFileNode * NodeGraph::CreateCopyFileNode( const AString & dstFileName )
 {
-    ASSERT( Thread::IsMainThread() );
-    ASSERT( IsCleanPath( dstFileName ) );
-
-    CopyFileNode * node = FNEW( CopyFileNode() );
-    node->SetName( dstFileName );
-    AddNode( node );
-    return node;
+	ASSERT( Thread::IsMainThread() );
+	ASSERT( IsCleanPath( dstFileName ) );
+
+	CopyFileNode * node = FNEW( CopyFileNode() );
+	node->SetName( dstFileName );
+	AddNode( node );
+	return node;
 }
 
 // CreateCopyDirNode
 //------------------------------------------------------------------------------
-CopyDirNode * NodeGraph::CreateCopyDirNode( const AString & nodeName,
-                                            Dependencies & staticDeps,
-                                            const AString & destPath,
-                                            const Dependencies & preBuildDependencies )
-{
-    ASSERT( Thread::IsMainThread() );
-
-    CopyDirNode * node = FNEW( CopyDirNode( nodeName, staticDeps, destPath, preBuildDependencies ) );
-    AddNode( node );
-    return node;
+CopyDirNode * NodeGraph::CreateCopyDirNode( const AString & nodeName, 
+											Dependencies & staticDeps,
+											const AString & destPath,
+											const Dependencies & preBuildDependencies )
+{
+	ASSERT( Thread::IsMainThread() );
+
+	CopyDirNode * node = FNEW( CopyDirNode( nodeName, staticDeps, destPath, preBuildDependencies ) );
+	AddNode( node );
+	return node;
 }
 
 // CreateRemoveDirNode
 //------------------------------------------------------------------------------
-RemoveDirNode * NodeGraph::CreateRemoveDirNode( const AString & nodeName,
-                                                Dependencies & staticDeps,
-                                                const Dependencies & preBuildDependencies )
-{
-    ASSERT( Thread::IsMainThread() );
-
-    RemoveDirNode * node = FNEW( RemoveDirNode( nodeName, staticDeps, preBuildDependencies ) );
-    AddNode( node );
-    return node;
+RemoveDirNode * NodeGraph::CreateRemoveDirNode( const AString & nodeName, 
+												Dependencies & staticDeps,
+												const Dependencies & preBuildDependencies )
+{
+	ASSERT( Thread::IsMainThread() );
+
+	RemoveDirNode * node = FNEW( RemoveDirNode( nodeName, staticDeps, preBuildDependencies ) );
+	AddNode( node );
+	return node;
 }
 
 // CreateExecNode
 //------------------------------------------------------------------------------
-<<<<<<< HEAD
 ExecNode * NodeGraph::CreateExecNode( const AString & dstFileName, 
 									  const Dependencies & inputFiles, 
 									  FileNode * executable, 
@@ -661,410 +660,394 @@
 									  const Dependencies & preBuildDependencies,
 									  bool useStdOutAsOutput,
 									  bool alwaysRun )
-=======
-ExecNode * NodeGraph::CreateExecNode( const AString & dstFileName,
-                                      const Dependencies & inputFiles,
-                                      FileNode * executable,
-                                      const AString & arguments,
-                                      const AString & workingDir,
-                                      int32_t expectedReturnCode,
-                                      const Dependencies & preBuildDependencies,
-                                      bool useStdOutAsOutput )
->>>>>>> 78bfc394
-{
-    ASSERT( Thread::IsMainThread() );
-
-    AStackString< 512 > fullPath;
-    CleanPath( dstFileName, fullPath );
-
-<<<<<<< HEAD
+{
+	ASSERT( Thread::IsMainThread() );
+
+	AStackString< 512 > fullPath;
+	CleanPath( dstFileName, fullPath );
+
 	ExecNode * node = FNEW( ExecNode( fullPath, inputFiles, executable, arguments, workingDir, expectedReturnCode, preBuildDependencies, useStdOutAsOutput, alwaysRun) );
 	AddNode( node );
 	return node;
-=======
-    ExecNode * node = FNEW( ExecNode( fullPath, inputFiles, executable, arguments, workingDir, expectedReturnCode, preBuildDependencies, useStdOutAsOutput ) );
-    AddNode( node );
-    return node;
->>>>>>> 78bfc394
 }
 
 // CreateFileNode
 //------------------------------------------------------------------------------
 FileNode * NodeGraph::CreateFileNode( const AString & fileName, bool cleanPath )
 {
-    ASSERT( Thread::IsMainThread() );
-
-    FileNode * node;
-
-    if ( cleanPath )
-    {
-        AStackString< 512 > fullPath;
-        CleanPath( fileName, fullPath );
-        node = FNEW( FileNode( fullPath ) );
-    }
-    else
-    {
-        node = FNEW( FileNode( fileName ) );
-    }
-
-    AddNode( node );
-    return node;
+	ASSERT( Thread::IsMainThread() );
+
+	FileNode * node;
+
+	if ( cleanPath )
+	{
+		AStackString< 512 > fullPath;
+		CleanPath( fileName, fullPath );
+		node = FNEW( FileNode( fullPath ) );
+	}
+	else
+	{
+		node = FNEW( FileNode( fileName ) );
+	}
+
+	AddNode( node );
+	return node;
 }
 
 // CreateDirectoryListNode
 //------------------------------------------------------------------------------
 DirectoryListNode * NodeGraph::CreateDirectoryListNode( const AString & name,
-                                                        const AString & path,
-                                                        const Array< AString > * patterns,
-                                                        bool recursive,
-                                                        const Array< AString > & excludePaths,
+													    const AString & path,
+													    const Array< AString > * patterns,
+													    bool recursive,
+													    const Array< AString > & excludePaths,
                                                         const Array< AString > & filesToExclude,
                                                         const Array< AString > & excludePatterns )
 {
-    ASSERT( Thread::IsMainThread() );
-
-    // NOTE: DirectoryListNode assumes valid values from here
-    // and will assert as such (so we don't check here)
+	ASSERT( Thread::IsMainThread() );
+
+	// NOTE: DirectoryListNode assumes valid values from here
+	// and will assert as such (so we don't check here)
 
     DirectoryListNode * node = FNEW( DirectoryListNode( name, path, patterns, recursive, excludePaths, filesToExclude, excludePatterns ) );
-    AddNode( node );
-    return node;
+	AddNode( node );
+	return node;
 }
 
 // CreateLibraryNode
 //------------------------------------------------------------------------------
 LibraryNode * NodeGraph::CreateLibraryNode( const AString & libraryName,
-                                            const Dependencies & inputNodes,
-                                            CompilerNode * compiler,
-                                            const AString & compilerArgs,
-                                            const AString & compilerArgsDeoptimized,
-                                            const AString & compilerOutputPath,
-                                            const AString & linker,
-                                            const AString & linkerArgs,
-                                            uint32_t flags,
-                                            ObjectNode * precompiledHeader,
-                                            const Dependencies & compilerForceUsing,
-                                            const Dependencies & preBuildDependencies,
-                                            const Dependencies & additionalInputs,
-                                            bool deoptimizeWritableFiles,
-                                            bool deoptimizeWritableFilesWithToken,
-                                            bool allowDistribution,
-                                            bool allowCaching,
+										    const Dependencies & inputNodes,
+											CompilerNode * compiler,
+											const AString & compilerArgs,
+											const AString & compilerArgsDeoptimized,
+											const AString & compilerOutputPath,
+											const AString & linker,
+											const AString & linkerArgs,
+											uint32_t flags,
+											ObjectNode * precompiledHeader,
+											const Dependencies & compilerForceUsing,
+											const Dependencies & preBuildDependencies,
+											const Dependencies & additionalInputs,
+											bool deoptimizeWritableFiles,
+											bool deoptimizeWritableFilesWithToken,
+											bool allowDistribution,
+											bool allowCaching,
                                             CompilerNode * preprocessor,
                                             const AString & preprocessorArgs,
-                                            const AString & baseDirectory )
-{
-    ASSERT( Thread::IsMainThread() );
-
-    AStackString< 1024 > fullPath;
-    CleanPath( libraryName, fullPath );
-
-    LibraryNode * node = FNEW( LibraryNode( fullPath,
-                                            inputNodes,
-                                            compiler,
-                                            compilerArgs,
-                                            compilerArgsDeoptimized,
-                                            compilerOutputPath,
-                                            linker,
-                                            linkerArgs,
-                                            flags,
-                                            precompiledHeader,
-                                            compilerForceUsing,
-                                            preBuildDependencies,
-                                            additionalInputs,
-                                            deoptimizeWritableFiles,
-                                            deoptimizeWritableFilesWithToken,
-                                            allowDistribution,
-                                            allowCaching,
-                                            preprocessor,
-                                            preprocessorArgs,
-                                            baseDirectory ) );
-    AddNode( node );
-    return node;
+											const AString & baseDirectory )
+{
+	ASSERT( Thread::IsMainThread() );
+
+	AStackString< 1024 > fullPath;
+	CleanPath( libraryName, fullPath );
+
+	LibraryNode * node = FNEW( LibraryNode( fullPath, 
+										  inputNodes, 
+										  compiler, 
+										  compilerArgs, 
+										  compilerArgsDeoptimized,
+										  compilerOutputPath, 
+										  linker, 
+										  linkerArgs,
+										  flags,
+										  precompiledHeader, 
+										  compilerForceUsing, 
+										  preBuildDependencies, 
+										  additionalInputs, 
+										  deoptimizeWritableFiles,
+										  deoptimizeWritableFilesWithToken,
+										  allowDistribution,
+										  allowCaching,
+                                          preprocessor,
+                                          preprocessorArgs,
+										  baseDirectory ) );
+	AddNode( node );
+	return node;
 }
 
 // CreateObjectNode
 //------------------------------------------------------------------------------
 ObjectNode * NodeGraph::CreateObjectNode( const AString & objectName,
-                                          Node * inputNode,
-                                          Node * compilerNode,
-                                          const AString & compilerArgs,
-                                          const AString & compilerArgsDeoptimized,
-                                          Node * precompiledHeader,
-                                          uint32_t flags,
-                                          const Dependencies & compilerForceUsing,
-                                          bool deoptimizeWritableFiles,
-                                          bool deoptimizeWritableFilesWithToken,
-                                          bool allowDistribution,
-                                          bool allowCaching,
+										  Node * inputNode,
+										  Node * compilerNode,
+										  const AString & compilerArgs,
+										  const AString & compilerArgsDeoptimized,
+										  Node * precompiledHeader,
+										  uint32_t flags,
+										  const Dependencies & compilerForceUsing,
+										  bool deoptimizeWritableFiles,
+										  bool deoptimizeWritableFilesWithToken,
+										  bool allowDistribution,
+										  bool allowCaching,
                                           Node * preprocessorNode,
                                           const AString & preprocessorArgs,
                                           uint32_t preprocessorFlags )
 {
-    ASSERT( Thread::IsMainThread() );
-
-    AStackString< 512 > fullPath;
-    CleanPath( objectName, fullPath );
-
-    ObjectNode * node = FNEW( ObjectNode( fullPath, inputNode, compilerNode, compilerArgs, compilerArgsDeoptimized, precompiledHeader, flags, compilerForceUsing, deoptimizeWritableFiles, deoptimizeWritableFilesWithToken, allowDistribution, allowCaching, preprocessorNode, preprocessorArgs, preprocessorFlags ) );
-    AddNode( node );
-    return node;
+	ASSERT( Thread::IsMainThread() );
+
+	AStackString< 512 > fullPath;
+	CleanPath( objectName, fullPath );
+
+	ObjectNode * node = FNEW( ObjectNode( fullPath, inputNode, compilerNode, compilerArgs, compilerArgsDeoptimized, precompiledHeader, flags, compilerForceUsing, deoptimizeWritableFiles, deoptimizeWritableFilesWithToken, allowDistribution, allowCaching, preprocessorNode, preprocessorArgs, preprocessorFlags ) );
+	AddNode( node );
+	return node;
 }
 
 // CreateAliasNode
 //------------------------------------------------------------------------------
 AliasNode * NodeGraph::CreateAliasNode( const AString & aliasName )
 {
-    ASSERT( Thread::IsMainThread() );
-
-    AliasNode * node = FNEW( AliasNode() );
-    node->SetName( aliasName );
-    AddNode( node );
-    return node;
+	ASSERT( Thread::IsMainThread() );
+
+	AliasNode * node = FNEW( AliasNode() );
+	node->SetName( aliasName );
+	AddNode( node );
+	return node;
 }
 
 // CreateDLLNode
 //------------------------------------------------------------------------------
 DLLNode * NodeGraph::CreateDLLNode( const AString & linkerOutputName,
-                                    const Dependencies & inputLibraries,
-                                    const Dependencies & otherLibraries,
-                                    const AString & linkerType,
-                                    const AString & linker,
-                                    const AString & linkerArgs,
-                                    uint32_t flags,
-                                    const Dependencies & assemblyResources,
-                                    const AString & importLibName,
-                                    Node * linkerStampExe,
-                                    const AString & linkerStampExeArgs )
-{
-    ASSERT( Thread::IsMainThread() );
-    ASSERT( inputLibraries.IsEmpty() == false );
-
-    AStackString< 1024 > fullPath;
-    CleanPath( linkerOutputName, fullPath );
-
-    DLLNode * node = FNEW( DLLNode( fullPath,
-                                  inputLibraries,
-                                  otherLibraries,
-                                  linkerType,
-                                  linker,
-                                  linkerArgs,
-                                  flags,
-                                  assemblyResources,
-                                  importLibName,
-                                  linkerStampExe,
-                                  linkerStampExeArgs ) );
-    AddNode( node );
-    return node;
+									const Dependencies & inputLibraries,
+								    const Dependencies & otherLibraries,
+									const AString & linkerType,
+									const AString & linker,
+									const AString & linkerArgs,
+									uint32_t flags,
+									const Dependencies & assemblyResources,
+									const AString & importLibName,
+									Node * linkerStampExe,
+									const AString & linkerStampExeArgs )
+{
+	ASSERT( Thread::IsMainThread() );
+	ASSERT( inputLibraries.IsEmpty() == false );
+
+	AStackString< 1024 > fullPath;
+	CleanPath( linkerOutputName, fullPath );
+
+	DLLNode * node = FNEW( DLLNode( fullPath, 
+								  inputLibraries,
+								  otherLibraries,
+								  linkerType,
+								  linker,
+								  linkerArgs,
+								  flags,
+								  assemblyResources,
+								  importLibName,
+								  linkerStampExe,
+								  linkerStampExeArgs ) );
+	AddNode( node );
+	return node;
 }
 
 // CreateExeNode
 //------------------------------------------------------------------------------
 ExeNode * NodeGraph::CreateExeNode( const AString & linkerOutputName,
-                                    const Dependencies & inputLibraries,
-                                    const Dependencies & otherLibraries,
-                                    const AString & linkerType,
-                                    const AString & linker,
-                                    const AString & linkerArgs,
-                                    uint32_t flags,
-                                    const Dependencies & assemblyResources,
-                                    const AString & importLibName,
-                                    Node * linkerStampExe,
-                                    const AString & linkerStampExeArgs )
-{
-    ASSERT( Thread::IsMainThread() );
-
-    AStackString< 1024 > fullPath;
-    CleanPath( linkerOutputName, fullPath );
-
-    ExeNode * node = FNEW( ExeNode( fullPath,
-                                  inputLibraries,
-                                  otherLibraries,
-                                  linkerType,
-                                  linker,
-                                  linkerArgs,
-                                  flags,
-                                  assemblyResources,
-                                  importLibName,
-                                  linkerStampExe,
-                                  linkerStampExeArgs ) );
-    AddNode( node );
-    return node;
+									const Dependencies & inputLibraries,
+								    const Dependencies & otherLibraries,
+									const AString & linkerType,
+									const AString & linker,
+									const AString & linkerArgs,
+									uint32_t flags,
+									const Dependencies & assemblyResources,
+									const AString & importLibName,
+									Node * linkerStampExe,
+									const AString & linkerStampExeArgs )
+{
+	ASSERT( Thread::IsMainThread() );
+
+	AStackString< 1024 > fullPath;
+	CleanPath( linkerOutputName, fullPath );
+
+	ExeNode * node = FNEW( ExeNode( fullPath, 
+								  inputLibraries,
+								  otherLibraries,
+								  linkerType,
+								  linker,
+								  linkerArgs,
+								  flags,
+								  assemblyResources,
+								  importLibName,
+								  linkerStampExe,
+								  linkerStampExeArgs ) );
+	AddNode( node );
+	return node;
 }
 
 // CreateUnityNode
 //------------------------------------------------------------------------------
-UnityNode * NodeGraph::CreateUnityNode( const AString & unityName )
-{
-    ASSERT( Thread::IsMainThread() );
-
-    UnityNode * node = FNEW( UnityNode() );
-    node->SetName( unityName );
-    AddNode( node );
-    return node;
+UnityNode *	NodeGraph::CreateUnityNode( const AString & unityName )
+{
+	ASSERT( Thread::IsMainThread() );
+
+	UnityNode * node = FNEW( UnityNode() );
+	node->SetName( unityName );
+	AddNode( node );
+	return node;
 }
 
 // CreateCSNode
 //------------------------------------------------------------------------------
 CSNode * NodeGraph::CreateCSNode( const AString & compilerOutput,
-                                  const Dependencies & inputNodes,
-                                  const AString & compiler,
-                                  const AString & compilerOptions,
-                                  const Dependencies & extraRefs,
-                                  const Dependencies & preBuildDependencies )
-{
-    ASSERT( Thread::IsMainThread() );
-    ASSERT( inputNodes.IsEmpty() == false );
-
-    AStackString< 1024 > fullPath;
-    CleanPath( compilerOutput, fullPath );
-
-    CSNode * node = FNEW( CSNode( fullPath,
-                                inputNodes,
-                                compiler,
-                                compilerOptions,
-                                extraRefs,
-                                preBuildDependencies ) );
-    AddNode( node );
-    return node;
+								  const Dependencies & inputNodes,
+								  const AString & compiler,
+								  const AString & compilerOptions,
+								  const Dependencies & extraRefs,
+								  const Dependencies & preBuildDependencies )
+{
+	ASSERT( Thread::IsMainThread() );
+	ASSERT( inputNodes.IsEmpty() == false );
+
+	AStackString< 1024 > fullPath;
+	CleanPath( compilerOutput, fullPath );
+
+	CSNode * node = FNEW( CSNode( fullPath,
+								inputNodes,
+								compiler,
+								compilerOptions,
+								extraRefs,
+								preBuildDependencies ) );
+	AddNode( node );
+	return node;
 }
 
 // CreateTestNode
 //------------------------------------------------------------------------------
 TestNode * NodeGraph::CreateTestNode( const AString & testOutput )
 {
-    ASSERT( Thread::IsMainThread() );
-    ASSERT( IsCleanPath( testOutput ) );
-
-    TestNode * node = FNEW( TestNode() );
-    node->SetName( testOutput );
-    AddNode( node );
-    return node;
+	ASSERT( Thread::IsMainThread() );
+	ASSERT( IsCleanPath( testOutput ) );
+
+	TestNode * node = FNEW( TestNode() );
+	node->SetName( testOutput );
+	AddNode( node );
+	return node;
 }
 
 // CreateCompilerNode
 //------------------------------------------------------------------------------
 CompilerNode * NodeGraph::CreateCompilerNode( const AString & executable )
 {
-    ASSERT( Thread::IsMainThread() );
-    ASSERT( IsCleanPath( executable ) );
-
-    CompilerNode * node = FNEW( CompilerNode() );
-    node->SetName( executable );
-    AddNode( node );
-    return node;
+	ASSERT( Thread::IsMainThread() );
+	ASSERT( IsCleanPath( executable ) );
+
+	CompilerNode * node = FNEW( CompilerNode() );
+	node->SetName( executable );
+	AddNode( node );
+	return node;
 }
 
 // CreateVCXProjectNode
 //------------------------------------------------------------------------------
 VCXProjectNode * NodeGraph::CreateVCXProjectNode( const AString & projectOutput,
-                                                  const Array< AString > & projectBasePaths,
-                                                  const Dependencies & paths,
-                                                  const Array< AString > & pathsToExclude,
-                                                  const Array< AString > & patternToExclude,
-                                                  const Array< AString > & files,
-                                                  const Array< AString > & filesToExclude,
-                                                  const AString & rootNamespace,
-                                                  const AString & projectGuid,
-                                                  const AString & defaultLanguage,
-                                                  const AString & applicationEnvironment,
-                                                  const Array< VSProjectConfig > & configs,
-                                                  const Array< VSProjectFileType > & fileTypes,
-                                                  const Array< AString > & references,
-                                                  const Array< AString > & projectReferences )
-{
-    ASSERT( Thread::IsMainThread() );
-
-    AStackString< 1024 > fullPath;
-    CleanPath( projectOutput, fullPath );
-
-    VCXProjectNode * node = FNEW( VCXProjectNode( fullPath,
-                                                projectBasePaths,
-                                                paths,
-                                                pathsToExclude,
-                                                patternToExclude,
-                                                files,
-                                                filesToExclude,
-                                                rootNamespace,
-                                                projectGuid,
-                                                defaultLanguage,
-                                                applicationEnvironment,
-                                                configs,
-                                                fileTypes,
-                                                references,
-                                                projectReferences ) );
-    AddNode( node );
-    return node;
+												  const Array< AString > & projectBasePaths,
+												  const Dependencies & paths,
+												  const Array< AString > & pathsToExclude,
+												  const Array< AString > & patternToExclude,
+												  const Array< AString > & files,
+												  const Array< AString > & filesToExclude,
+												  const AString & rootNamespace,
+												  const AString & projectGuid,
+												  const AString & defaultLanguage,
+												  const AString & applicationEnvironment,
+												  const Array< VSProjectConfig > & configs,
+												  const Array< VSProjectFileType > & fileTypes,
+												  const Array< AString > & references,
+												  const Array< AString > & projectReferences )
+{
+	ASSERT( Thread::IsMainThread() );
+
+	AStackString< 1024 > fullPath;
+	CleanPath( projectOutput, fullPath );
+
+	VCXProjectNode * node = FNEW( VCXProjectNode( fullPath,
+												projectBasePaths,
+												paths,
+												pathsToExclude,
+												patternToExclude,
+												files,
+												filesToExclude,
+												rootNamespace,
+												projectGuid,
+												defaultLanguage,
+												applicationEnvironment,
+												configs,
+												fileTypes,
+												references,
+												projectReferences ) );
+	AddNode( node );
+	return node;
 }
 
 // CreateSLNNode
 //------------------------------------------------------------------------------
-SLNNode * NodeGraph::CreateSLNNode( const AString & solutionOutput,
-                                    const AString & solutionBuildProject,
-                                    const AString & solutionVisualStudioVersion,
-                                    const AString & solutionMinimumVisualStudioVersion,
-                                    const Array< VSProjectConfig > & configs,
-                                    const Array< VCXProjectNode * > & projects,
-                                    const Array< SLNDependency > & slnDeps,
-                                    const Array< SLNSolutionFolder > & folders )
-{
-    ASSERT( Thread::IsMainThread() );
-
-    AStackString< 1024 > fullPath;
-    CleanPath( solutionOutput, fullPath );
-
-    SLNNode * node = FNEW( SLNNode( fullPath,
-                                    solutionBuildProject,
-                                    solutionVisualStudioVersion,
-                                    solutionMinimumVisualStudioVersion,
-                                    configs,
-                                    projects,
-                                    slnDeps,
-                                    folders ) );
-    AddNode( node );
-    return node;
+SLNNode * NodeGraph::CreateSLNNode(	const AString & solutionOutput,
+									const AString & solutionBuildProject,
+									const AString & solutionVisualStudioVersion,
+                        			const AString & solutionMinimumVisualStudioVersion,
+									const Array< VSProjectConfig > & configs,
+									const Array< VCXProjectNode * > & projects,
+									const Array< SLNDependency > & slnDeps,
+									const Array< SLNSolutionFolder > & folders )
+{
+	ASSERT( Thread::IsMainThread() );
+
+	AStackString< 1024 > fullPath;
+	CleanPath( solutionOutput, fullPath );
+
+	SLNNode * node = FNEW( SLNNode( fullPath,
+									solutionBuildProject,
+									solutionVisualStudioVersion,
+									solutionMinimumVisualStudioVersion,
+									configs,
+									projects,
+									slnDeps,
+									folders ) );
+	AddNode( node );
+	return node;
 }
 
 
 // CreateObjectListNode
 //------------------------------------------------------------------------------
 ObjectListNode * NodeGraph::CreateObjectListNode( const AString & listName,
-                                                  const Dependencies & inputNodes,
-                                                  CompilerNode * compiler,
-                                                  const AString & compilerArgs,
-                                                  const AString & compilerArgsDeoptimized,
-                                                  const AString & compilerOutputPath,
-                                                  ObjectNode * precompiledHeader,
-                                                  const Dependencies & compilerForceUsing,
-                                                  const Dependencies & preBuildDependencies,
-                                                  bool deoptimizeWritableFiles,
-                                                  bool deoptimizeWritableFilesWithToken,
-                                                  bool allowDistribution,
-                                                  bool allowCaching,
+												  const Dependencies & inputNodes,
+												  CompilerNode * compiler,
+												  const AString & compilerArgs,
+												  const AString & compilerArgsDeoptimized,
+												  const AString & compilerOutputPath,
+												  ObjectNode * precompiledHeader,
+												  const Dependencies & compilerForceUsing,
+												  const Dependencies & preBuildDependencies,
+												  bool deoptimizeWritableFiles,
+												  bool deoptimizeWritableFilesWithToken,
+												  bool allowDistribution,
+												  bool allowCaching,
                                                   CompilerNode * preprocessor,
                                                   const AString & preprocessorArgs,
-                                                  const AString & baseDirectory )
-{
-    ASSERT( Thread::IsMainThread() );
-
-    ObjectListNode * node = FNEW( ObjectListNode( listName,
-                                                  inputNodes,
-                                                  compiler,
-                                                  compilerArgs,
-                                                  compilerArgsDeoptimized,
-                                                  compilerOutputPath,
-                                                  precompiledHeader,
-                                                  compilerForceUsing,
-                                                  preBuildDependencies,
-                                                  deoptimizeWritableFiles,
-                                                  deoptimizeWritableFilesWithToken,
-                                                  allowDistribution,
-                                                  allowCaching,
-                                                  preprocessor,
-                                                  preprocessorArgs,
-                                                  baseDirectory ) );
-    AddNode( node );
-    return node;
+												  const AString & baseDirectory )
+{
+	ASSERT( Thread::IsMainThread() );
+
+	ObjectListNode * node = FNEW( ObjectListNode( listName,
+												inputNodes,
+												compiler,
+												compilerArgs,
+												compilerArgsDeoptimized,
+												compilerOutputPath,
+												precompiledHeader,
+												compilerForceUsing,
+												preBuildDependencies,
+												deoptimizeWritableFiles,
+												deoptimizeWritableFilesWithToken,
+												allowDistribution,
+												allowCaching,
+                                                preprocessor,
+                                                preprocessorArgs,
+												baseDirectory ) );
+	AddNode( node );
+	return node;
 
 }
 
@@ -1072,47 +1055,47 @@
 //------------------------------------------------------------------------------
 XCodeProjectNode * NodeGraph::CreateXCodeProjectNode( const AString & name )
 {
-    ASSERT( Thread::IsMainThread() );
-    ASSERT( IsCleanPath( name ) );
-
-    XCodeProjectNode * node = FNEW( XCodeProjectNode() );
-    node->SetName( name );
-    AddNode( node );
-    return node;
+	ASSERT( Thread::IsMainThread() );
+	ASSERT( IsCleanPath( name ) );
+
+	XCodeProjectNode * node = FNEW( XCodeProjectNode() );
+	node->SetName( name );
+	AddNode( node );
+	return node;
 }
 
 // AddNode
 //------------------------------------------------------------------------------
 void NodeGraph::AddNode( Node * node )
 {
-    ASSERT( Thread::IsMainThread() );
-
-    ASSERT( node );
-
-    ASSERT( FindNodeInternal( node->GetName() ) == nullptr ); // node name must be unique
-
-    // track in NodeMap
-    const uint32_t crc = CRC32::CalcLower( node->GetName() );
-    const size_t key = ( crc & 0xFFFF );
-    node->m_Next = m_NodeMap[ key ];
-    m_NodeMap[ key ] = node;
-
-    // add to regular list
-    if ( m_NextNodeIndex == m_AllNodes.GetSize() )
-    {
-        // normal addition of nodes to the end
-        m_AllNodes.Append( node );
-    }
-    else
-    {
-        // inserting nodes during database load at specific indices
-        ASSERT( m_AllNodes[ m_NextNodeIndex ] == nullptr );
-        m_AllNodes[ m_NextNodeIndex ] = node;
-    }
-
-    // set index on node
-    node->SetIndex( m_NextNodeIndex );
-    m_NextNodeIndex = (uint32_t)m_AllNodes.GetSize();
+	ASSERT( Thread::IsMainThread() );
+
+	ASSERT( node );
+
+	ASSERT( FindNodeInternal( node->GetName() ) == nullptr ); // node name must be unique
+
+	// track in NodeMap
+	const uint32_t crc = CRC32::CalcLower( node->GetName() );
+	const size_t key = ( crc & 0xFFFF );
+	node->m_Next = m_NodeMap[ key ];
+	m_NodeMap[ key ] = node;
+
+	// add to regular list
+	if ( m_NextNodeIndex == m_AllNodes.GetSize() )
+	{
+		// normal addition of nodes to the end
+		m_AllNodes.Append( node );
+	}
+	else
+	{
+		// inserting nodes during database load at specific indices
+		ASSERT( m_AllNodes[ m_NextNodeIndex ] == nullptr );
+		m_AllNodes[ m_NextNodeIndex ] = node;
+	}
+
+	// set index on node
+	node->SetIndex( m_NextNodeIndex );
+	m_NextNodeIndex = (uint32_t)m_AllNodes.GetSize();
 }
 
 // Build
@@ -1121,435 +1104,435 @@
 {
     PROFILE_FUNCTION
 
-    s_BuildPassTag++;
-
-    if ( nodeToBuild->GetType() == Node::PROXY_NODE )
-    {
-        const size_t total = nodeToBuild->GetStaticDependencies().GetSize();
-        size_t failedCount = 0;
-        size_t upToDateCount = 0;
-        const Dependency * const end = nodeToBuild->GetStaticDependencies().End();
-        for ( const Dependency * it = nodeToBuild->GetStaticDependencies().Begin(); it != end; ++it )
-        {
-            Node * n = it->GetNode();
-            if ( n->GetState() == Node::FAILED )
-            {
-                failedCount++;
-                continue;
-            }
-            else if ( n->GetState() == Node::UP_TO_DATE )
-            {
-                upToDateCount++;
-                continue;
-            }
-            if ( n->GetState() != Node::BUILDING )
-            {
-                BuildRecurse( n, 0 );
+	s_BuildPassTag++;
+
+	if ( nodeToBuild->GetType() == Node::PROXY_NODE )
+	{
+		const size_t total = nodeToBuild->GetStaticDependencies().GetSize();
+		size_t failedCount = 0;
+		size_t upToDateCount = 0;
+		const Dependency * const end = nodeToBuild->GetStaticDependencies().End();
+		for ( const Dependency * it = nodeToBuild->GetStaticDependencies().Begin(); it != end; ++it )
+		{
+			Node * n = it->GetNode();
+			if ( n->GetState() == Node::FAILED )
+			{
+				failedCount++;
+				continue;
+			}
+			else if ( n->GetState() == Node::UP_TO_DATE )
+			{
+				upToDateCount++;
+				continue;
+			}
+			if ( n->GetState() != Node::BUILDING )
+			{
+				BuildRecurse( n, 0 );
 
                 // check for nodes that become up-to-date immediately (trivial build)
-                if ( n->GetState() == Node::UP_TO_DATE )
+    			if ( n->GetState() == Node::UP_TO_DATE )
                 {
-                    upToDateCount++;
+    				upToDateCount++;
                 }
-            }
-        }
-
-        // only mark as failed or completed when all children have reached their final state
-        if ( ( upToDateCount + failedCount ) == total )
-        {
-            // finished - mark with overall state
-            nodeToBuild->SetState( failedCount ? Node::FAILED : Node::UP_TO_DATE );
-        }
-    }
-    else
-    {
-        if ( nodeToBuild->GetState() < Node::BUILDING )
-        {
-            BuildRecurse( nodeToBuild, 0 );
-        }
-    }
+			}
+		}
+
+		// only mark as failed or completed when all children have reached their final state
+		if ( ( upToDateCount + failedCount ) == total )
+		{
+			// finished - mark with overall state
+			nodeToBuild->SetState( failedCount ? Node::FAILED : Node::UP_TO_DATE );
+		}
+	}
+	else
+	{
+		if ( nodeToBuild->GetState() < Node::BUILDING )
+		{
+			BuildRecurse( nodeToBuild, 0 );
+		}
+	}
 
     // Make available all the jobs we discovered in this pass
-    JobQueue::Get().FlushJobBatch();
+	JobQueue::Get().FlushJobBatch();
 }
 
 // BuildRecurse
 //------------------------------------------------------------------------------
 void NodeGraph::BuildRecurse( Node * nodeToBuild, uint32_t cost )
 {
-    ASSERT( nodeToBuild );
-
-    // already building, or queued to build?
+	ASSERT( nodeToBuild );
+
+	// already building, or queued to build?
     ASSERT( nodeToBuild->GetState() != Node::BUILDING );
 
-    // accumulate recursive cost
-    cost += nodeToBuild->GetLastBuildTime();
-
-    // check pre-build dependencies
-    if ( nodeToBuild->GetState() == Node::NOT_PROCESSED )
-    {
-        // all static deps done?
-        bool allDependenciesUpToDate = CheckDependencies( nodeToBuild, nodeToBuild->GetPreBuildDependencies(), cost );
-        if ( allDependenciesUpToDate == false )
-        {
-            return; // not ready or failed
-        }
-
-        nodeToBuild->SetState( Node::PRE_DEPS_READY );
-    }
-
-    ASSERT( ( nodeToBuild->GetState() == Node::PRE_DEPS_READY ) ||
-            ( nodeToBuild->GetState() == Node::STATIC_DEPS_READY ) ||
-            ( nodeToBuild->GetState() == Node::DYNAMIC_DEPS_DONE ) );
-
-    // test static dependencies first
-    if ( nodeToBuild->GetState() == Node::PRE_DEPS_READY )
-    {
-        // all static deps done?
-        bool allDependenciesUpToDate = CheckDependencies( nodeToBuild, nodeToBuild->GetStaticDependencies(), cost );
-        if ( allDependenciesUpToDate == false )
-        {
-            return; // not ready or failed
-        }
-
-        nodeToBuild->SetState( Node::STATIC_DEPS_READY );
-    }
-
-    ASSERT( ( nodeToBuild->GetState() == Node::STATIC_DEPS_READY ) ||
-            ( nodeToBuild->GetState() == Node::DYNAMIC_DEPS_DONE ) );
-
-    if ( nodeToBuild->GetState() != Node::DYNAMIC_DEPS_DONE )
-    {
-        // static deps ready, update dynamic deps
-        bool forceClean = FBuild::Get().GetOptions().m_ForceCleanBuild;
-        if ( nodeToBuild->DoDynamicDependencies( *this, forceClean ) == false )
-        {
-            nodeToBuild->SetState( Node::FAILED );
-            return;
-        }
-
-        nodeToBuild->SetState( Node::DYNAMIC_DEPS_DONE );
-    }
-
-    ASSERT( nodeToBuild->GetState() == Node::DYNAMIC_DEPS_DONE );
-
-    // dynamic deps
-    {
-        // all static deps done?
-        bool allDependenciesUpToDate = CheckDependencies( nodeToBuild, nodeToBuild->GetDynamicDependencies(), cost );
-        if ( allDependenciesUpToDate == false )
-        {
-            return; // not ready or failed
-        }
-    }
-
-    // dependencies are uptodate, so node can now tell us if it needs
-    // building
-    bool forceClean = FBuild::Get().GetOptions().m_ForceCleanBuild;
-    nodeToBuild->SetStatFlag( Node::STATS_PROCESSED );
-    if ( nodeToBuild->DetermineNeedToBuild( forceClean ) )
-    {
-        nodeToBuild->m_RecursiveCost = cost;
-        JobQueue::Get().AddJobToBatch( nodeToBuild );
-    }
-    else
-    {
-        nodeToBuild->SetState( Node::UP_TO_DATE );
-    }
+	// accumulate recursive cost
+	cost += nodeToBuild->GetLastBuildTime();
+
+	// check pre-build dependencies
+	if ( nodeToBuild->GetState() == Node::NOT_PROCESSED )
+	{
+		// all static deps done?
+		bool allDependenciesUpToDate = CheckDependencies( nodeToBuild, nodeToBuild->GetPreBuildDependencies(), cost );
+		if ( allDependenciesUpToDate == false )
+		{
+			return; // not ready or failed
+		}
+
+		nodeToBuild->SetState( Node::PRE_DEPS_READY );
+	}
+
+	ASSERT( ( nodeToBuild->GetState() == Node::PRE_DEPS_READY ) ||
+			( nodeToBuild->GetState() == Node::STATIC_DEPS_READY ) ||
+			( nodeToBuild->GetState() == Node::DYNAMIC_DEPS_DONE ) );
+
+	// test static dependencies first
+	if ( nodeToBuild->GetState() == Node::PRE_DEPS_READY )
+	{
+		// all static deps done?
+		bool allDependenciesUpToDate = CheckDependencies( nodeToBuild, nodeToBuild->GetStaticDependencies(), cost );
+		if ( allDependenciesUpToDate == false )
+		{
+			return; // not ready or failed
+		}
+
+		nodeToBuild->SetState( Node::STATIC_DEPS_READY );
+	}
+
+	ASSERT( ( nodeToBuild->GetState() == Node::STATIC_DEPS_READY ) ||
+			( nodeToBuild->GetState() == Node::DYNAMIC_DEPS_DONE ) );
+
+	if ( nodeToBuild->GetState() != Node::DYNAMIC_DEPS_DONE )
+	{
+		// static deps ready, update dynamic deps
+		bool forceClean = FBuild::Get().GetOptions().m_ForceCleanBuild;
+		if ( nodeToBuild->DoDynamicDependencies( *this, forceClean ) == false )
+		{
+			nodeToBuild->SetState( Node::FAILED );
+			return;		
+		}
+
+		nodeToBuild->SetState( Node::DYNAMIC_DEPS_DONE );
+	}
+
+	ASSERT( nodeToBuild->GetState() == Node::DYNAMIC_DEPS_DONE );
+
+	// dynamic deps
+	{
+		// all static deps done?
+		bool allDependenciesUpToDate = CheckDependencies( nodeToBuild, nodeToBuild->GetDynamicDependencies(), cost );
+		if ( allDependenciesUpToDate == false )
+		{
+			return; // not ready or failed
+		}
+	}
+
+	// dependencies are uptodate, so node can now tell us if it needs
+	// building
+	bool forceClean = FBuild::Get().GetOptions().m_ForceCleanBuild;
+	nodeToBuild->SetStatFlag( Node::STATS_PROCESSED );
+	if ( nodeToBuild->DetermineNeedToBuild( forceClean ) )
+	{
+		nodeToBuild->m_RecursiveCost = cost;
+		JobQueue::Get().AddJobToBatch( nodeToBuild );
+	}
+	else
+	{
+		nodeToBuild->SetState( Node::UP_TO_DATE );
+	}
 }
 
 // CheckDependencies
 //------------------------------------------------------------------------------
 bool NodeGraph::CheckDependencies( Node * nodeToBuild, const Dependencies & dependencies, uint32_t cost )
 {
-    ASSERT( nodeToBuild->GetType() != Node::PROXY_NODE );
-
-    const uint32_t passTag = s_BuildPassTag;
-
-    bool allDependenciesUpToDate = true;
-    uint32_t numberNodesUpToDate = 0;
-    uint32_t numberNodesFailed = 0;
+	ASSERT( nodeToBuild->GetType() != Node::PROXY_NODE );
+
+	const uint32_t passTag = s_BuildPassTag;
+
+	bool allDependenciesUpToDate = true;
+	uint32_t numberNodesUpToDate = 0;
+	uint32_t numberNodesFailed = 0;
     const bool stopOnFirstError = FBuild::Get().GetOptions().m_StopOnFirstError;
 
-    Dependencies::Iter i = dependencies.Begin();
-    Dependencies::Iter end = dependencies.End();
-    for ( ; i < end; ++i )
-    {
-        Node * n = i->GetNode();
-
-        Node::State state = n->GetState();
-
-        // recurse into nodes which have not been processed yet
-        if ( state < Node::BUILDING )
-        {
-            // early out if already seen
-            if ( n->GetBuildPassTag() != passTag )
-            {
-                // prevent multiple recursions in this pass
-                n->SetBuildPassTag( passTag );
-
-                BuildRecurse( n, cost );
-            }
-        }
-
-        // dependency is uptodate, nothing more to be done
-        state = n->GetState();
-        if ( state == Node::UP_TO_DATE )
-        {
-            ++numberNodesUpToDate;
-            continue;
-        }
-
-        if ( state == Node::BUILDING )
-        {
-            // ensure deepest traversal cost is kept
-            if ( cost > nodeToBuild->m_RecursiveCost )
-            {
-                nodeToBuild->m_RecursiveCost = cost;
-            }
-        }
-
-        allDependenciesUpToDate = false;
-
-        // dependency failed?
-        if ( state == Node::FAILED )
-        {
-            ++numberNodesFailed;
-            if ( stopOnFirstError )
-            {
-                // propogate failure state to this node
-                nodeToBuild->SetState( Node::FAILED );
-                break;
-            }
-        }
-
-        // keep trying to progress other nodes...
-    }
-
-    if ( !stopOnFirstError )
-    {
-        if ( numberNodesFailed + numberNodesUpToDate == dependencies.GetSize() )
-        {
-            if ( numberNodesFailed > 0 )
-            {
-                nodeToBuild->SetState( Node::FAILED );
-            }
-        }
-    }
-
-    return allDependenciesUpToDate;
+	Dependencies::Iter i = dependencies.Begin();
+	Dependencies::Iter end = dependencies.End();
+	for ( ; i < end; ++i )
+	{
+		Node * n = i->GetNode();
+
+		Node::State state = n->GetState();
+
+		// recurse into nodes which have not been processed yet
+		if ( state < Node::BUILDING )
+		{
+			// early out if already seen
+			if ( n->GetBuildPassTag() != passTag )
+			{
+				// prevent multiple recursions in this pass
+				n->SetBuildPassTag( passTag );
+	
+				BuildRecurse( n, cost );
+			}
+		}
+
+		// dependency is uptodate, nothing more to be done
+		state = n->GetState();
+		if ( state == Node::UP_TO_DATE )
+		{
+			++numberNodesUpToDate;
+			continue;
+		}
+
+		if ( state == Node::BUILDING )
+		{
+			// ensure deepest traversal cost is kept
+			if ( cost > nodeToBuild->m_RecursiveCost )
+			{
+				nodeToBuild->m_RecursiveCost = cost;
+			}
+		}
+
+		allDependenciesUpToDate = false;
+
+		// dependency failed?
+		if ( state == Node::FAILED )
+		{
+			++numberNodesFailed;
+			if ( stopOnFirstError )
+			{
+				// propogate failure state to this node
+				nodeToBuild->SetState( Node::FAILED );
+				break;
+			}
+		}
+
+		// keep trying to progress other nodes...
+	}
+
+	if ( !stopOnFirstError )
+	{
+		if ( numberNodesFailed + numberNodesUpToDate == dependencies.GetSize() )
+		{
+			if ( numberNodesFailed > 0 )
+			{
+				nodeToBuild->SetState( Node::FAILED );
+			}
+		}
+	}
+
+	return allDependenciesUpToDate;
 }
 
 // CleanPath
 //------------------------------------------------------------------------------
 /*static*/ void NodeGraph::CleanPath( AString & name )
 {
-    AStackString<> nameCopy( name );
-    CleanPath( nameCopy, name );
+	AStackString<> nameCopy( name );
+	CleanPath( nameCopy, name );
 }
 
 // CleanPath
 //------------------------------------------------------------------------------
 /*static*/ void NodeGraph::CleanPath( const AString & name, AString & fullPath )
 {
-    ASSERT( &name != &fullPath );
-
-    char * dst;
-
-    //  - path should be fully qualified
+	ASSERT( &name != &fullPath );
+
+	char * dst;
+   
+	//  - path should be fully qualified
     bool isFullPath = PathUtils::IsFullPath( name );
-    if ( !isFullPath )
-    {
-        // make a full path by prepending working dir
-        const AString & workingDir = FBuild::Get().GetWorkingDir();
-
-        // we're making the assumption that we don't need to clean the workingDir
+	if ( !isFullPath )
+	{
+		// make a full path by prepending working dir
+		const AString & workingDir = FBuild::Get().GetWorkingDir();
+
+		// we're making the assumption that we don't need to clean the workingDir
         ASSERT( workingDir.Find( OTHER_SLASH ) == nullptr ); // bad slashes removed
         ASSERT( workingDir.Find( NATIVE_DOUBLE_SLASH ) == nullptr ); // redundant slashes removed
 
-        // build the start of the path
-        fullPath = workingDir;
-        fullPath += NATIVE_SLASH;
-
-        // concatenate
-        uint32_t len = fullPath.GetLength();
-
-        // make sure the dest will be big enough for the extra stuff
-        fullPath.SetLength( fullPath.GetLength() + name.GetLength() );
-
-        // set the output (which maybe a newly allocated ptr)
-        dst = fullPath.Get() + len;
-    }
-    else
-    {
-        // make sure the dest will be big enough
-        fullPath.SetLength( name.GetLength() );
-
-        // copy from the start
-        dst = fullPath.Get();
-    }
-
-    // the untrusted part of the path we need to copy/fix
-    const char * src = name.Get();
-    const char * const srcEnd = name.GetEnd();
-
-    // clean slashes
-    char lastChar = NATIVE_SLASH; // consider first item to follow a path (so "..\file.dat" works)
+		// build the start of the path
+		fullPath = workingDir;
+		fullPath += NATIVE_SLASH;
+
+		// concatenate
+		uint32_t len = fullPath.GetLength();
+
+		// make sure the dest will be big enough for the extra stuff
+		fullPath.SetLength( fullPath.GetLength() + name.GetLength() ); 
+
+		// set the output (which maybe a newly allocated ptr)
+		dst = fullPath.Get() + len;
+	}
+	else
+	{
+		// make sure the dest will be big enough
+		fullPath.SetLength( name.GetLength() ); 
+
+		// copy from the start
+		dst = fullPath.Get();
+	}
+
+	// the untrusted part of the path we need to copy/fix
+	const char * src = name.Get();
+	const char * const srcEnd = name.GetEnd();
+
+	// clean slashes
+	char lastChar = NATIVE_SLASH; // consider first item to follow a path (so "..\file.dat" works)
     #if defined( __WINDOWS__ )
         while ( *src == NATIVE_SLASH || *src == OTHER_SLASH ) { ++src; } // strip leading slashes
     #endif
-    while ( src < srcEnd )
-    {
-        const char thisChar = *src;
-
-        // hit a slash?
-        if ( ( thisChar == NATIVE_SLASH ) || ( thisChar == OTHER_SLASH ) )
-        {
-            // write it the correct way
-            *dst = NATIVE_SLASH;
-            dst++;
-
-            // skip until non-slashes
-            while ( ( *src == NATIVE_SLASH ) || ( *src == OTHER_SLASH ) )
-            {
-                src++;
-            }
-            lastChar = NATIVE_SLASH;
-            continue;
-        }
-        else if ( thisChar == '.' )
-        {
-            if ( lastChar == NATIVE_SLASH ) // fixed up slash, so we only need to check backslash
-            {
-                // check for \.\ (or \./)
-                char nextChar = *( src + 1 );
-                if ( ( nextChar == NATIVE_SLASH ) || ( nextChar == OTHER_SLASH ) )
-                {
-                    src++; // skip . and slashes
-                    while ( ( *src == NATIVE_SLASH ) || ( *src == OTHER_SLASH ) )
-                    {
-                        ++src;
-                    }
-                    continue; // leave lastChar as-is, since we added nothing
-                }
-
-                // check for \..\ (or \../)
-                if ( nextChar == '.' )
-                {
-                    nextChar = *( src + 2 );
-                    if ( ( nextChar == NATIVE_SLASH ) || ( nextChar == OTHER_SLASH ) )
-                    {
-                        src+=2; // skip .. and slashes
-                        while ( ( *src == NATIVE_SLASH ) || ( *src == OTHER_SLASH ) )
-                        {
-                            ++src;
-                        }
-
-                        if ( dst > fullPath.Get() + 3 )
-                        {
-                            --dst; // remove slash
-
-                            // remove one level of path (but never past the absolute root)
+	while ( src < srcEnd )
+	{
+		const char thisChar = *src;
+
+		// hit a slash?
+		if ( ( thisChar == NATIVE_SLASH ) || ( thisChar == OTHER_SLASH ) )
+		{
+			// write it the correct way
+			*dst = NATIVE_SLASH;
+			dst++;
+
+			// skip until non-slashes
+			while ( ( *src == NATIVE_SLASH ) || ( *src == OTHER_SLASH ) )
+			{
+				src++;
+			}
+			lastChar = NATIVE_SLASH;
+			continue;
+		}
+		else if ( thisChar == '.' )
+		{
+			if ( lastChar == NATIVE_SLASH ) // fixed up slash, so we only need to check backslash
+			{
+				// check for \.\ (or \./)
+				char nextChar = *( src + 1 );
+				if ( ( nextChar == NATIVE_SLASH ) || ( nextChar == OTHER_SLASH ) )
+				{
+					src++; // skip . and slashes
+					while ( ( *src == NATIVE_SLASH ) || ( *src == OTHER_SLASH ) )
+					{
+						++src;
+					}
+					continue; // leave lastChar as-is, since we added nothing
+				}
+
+				// check for \..\ (or \../)
+				if ( nextChar == '.' )
+				{
+					nextChar = *( src + 2 );
+					if ( ( nextChar == NATIVE_SLASH ) || ( nextChar == OTHER_SLASH ) )
+					{
+						src+=2; // skip .. and slashes
+						while ( ( *src == NATIVE_SLASH ) || ( *src == OTHER_SLASH ) )
+						{
+							++src;
+						}
+
+						if ( dst > fullPath.Get() + 3 )
+						{
+							--dst; // remove slash
+                            
+							// remove one level of path (but never past the absolute root)
                             #if defined( __WINDOWS__ )
                                 while ( dst > fullPath.Get() + 3 ) // e.g. "c:\"
                             #else
                                 while ( dst > fullPath.Get() + 1 ) // e.g. "/"
                             #endif
-                            {
-                                --dst;
-                                if ( *dst == NATIVE_SLASH ) // only need to check for cleaned slashes
-                                {
-                                    ++dst; // keep this slash
-                                    break;
-                                }
-                            }
-                        }
-
-                        continue;
-                    }
-                }
-            }
-        }
-
-        // write non-slash character
-        *dst++ = *src++;
-        lastChar = thisChar;
-    }
-
-    // correct length of destination
-    fullPath.SetLength( (uint16_t)( dst - fullPath.Get() ) );
-    ASSERT( AString::StrLen( fullPath.Get() ) == fullPath.GetLength() );
-
-    // sanity checks
+							{
+								--dst;
+								if ( *dst == NATIVE_SLASH ) // only need to check for cleaned slashes
+								{
+									++dst; // keep this slash
+									break;
+								}
+							}
+						}
+
+						continue;
+					}
+				}
+			}
+		}
+
+		// write non-slash character
+		*dst++ = *src++;
+		lastChar = thisChar;
+	}
+
+	// correct length of destination
+	fullPath.SetLength( (uint16_t)( dst - fullPath.Get() ) );
+	ASSERT( AString::StrLen( fullPath.Get() ) == fullPath.GetLength() );
+
+	// sanity checks
     ASSERT( fullPath.Find( OTHER_SLASH ) == nullptr ); // bad slashes removed
-    ASSERT( fullPath.Find( NATIVE_DOUBLE_SLASH ) == nullptr ); // redundant slashes removed
+    ASSERT( fullPath.Find( NATIVE_DOUBLE_SLASH ) == nullptr ); // redundant slashes removed  
 }
 
 // AddUsedFile
 //------------------------------------------------------------------------------
 void NodeGraph::AddUsedFile( const AString & fileName, uint64_t timeStamp, uint64_t dataHash )
 {
-    const size_t numFiles = m_UsedFiles.GetSize();
-    for ( size_t i=0 ;i<numFiles; ++i )
-    {
-        if ( PathUtils::ArePathsEqual( m_UsedFiles[i].m_FileName, fileName ) )
-        {
-            ASSERT( m_UsedFiles[ i ].m_Once == false ); // should not be trying to add a file a second time
-            return;
-        }
-    }
-    m_UsedFiles.Append( UsedFile( fileName, timeStamp, dataHash ) );
+	const size_t numFiles = m_UsedFiles.GetSize();
+	for ( size_t i=0 ;i<numFiles; ++i )
+	{
+		if ( PathUtils::ArePathsEqual( m_UsedFiles[i].m_FileName, fileName ) )
+		{
+			ASSERT( m_UsedFiles[ i ].m_Once == false ); // should not be trying to add a file a second time
+			return;
+		}
+	}
+	m_UsedFiles.Append( UsedFile( fileName, timeStamp, dataHash ) );
 }
 
 // IsOneUseFile
 //------------------------------------------------------------------------------
 bool NodeGraph::IsOneUseFile( const AString & fileName ) const
 {
-    const size_t numFiles = m_UsedFiles.GetSize();
-    ASSERT( numFiles ); // shouldn't be called if there are no files
-    for ( size_t i=0 ;i<numFiles; ++i )
-    {
-        if ( PathUtils::ArePathsEqual( m_UsedFiles[i].m_FileName, fileName ) )
-        {
-            return m_UsedFiles[ i ].m_Once;
-        }
-    }
-
-    // file never seen, so it can be included multiple time initially
-    // (if we hit a #once during parsing, we'll flag the file then)
-    return false;
+	const size_t numFiles = m_UsedFiles.GetSize();
+	ASSERT( numFiles ); // shouldn't be called if there are no files
+	for ( size_t i=0 ;i<numFiles; ++i )
+	{
+		if ( PathUtils::ArePathsEqual( m_UsedFiles[i].m_FileName, fileName ) )
+		{
+			return m_UsedFiles[ i ].m_Once;
+		}
+	}
+
+	// file never seen, so it can be included multiple time initially
+	// (if we hit a #once during parsing, we'll flag the file then)
+	return false;
 }
 
 // SetCurrentFileAsOneUse
 //------------------------------------------------------------------------------
 void NodeGraph::SetCurrentFileAsOneUse()
 {
-    ASSERT( !m_UsedFiles.IsEmpty() );
-    m_UsedFiles[ m_UsedFiles.GetSize() - 1 ].m_Once = true;
+	ASSERT( !m_UsedFiles.IsEmpty() );
+	m_UsedFiles[ m_UsedFiles.GetSize() - 1 ].m_Once = true;
 }
 
 // FindNodeInternal
 //------------------------------------------------------------------------------
 Node * NodeGraph::FindNodeInternal( const AString & fullPath ) const
 {
-    ASSERT( Thread::IsMainThread() );
-
-    const uint32_t crc = CRC32::CalcLower( fullPath );
-    const size_t key = ( crc & 0xFFFF );
-
-    Node * n = m_NodeMap[ key ];
-    while ( n )
-    {
-        if ( n->GetNameCRC() == crc )
-        {
-            if ( n->GetName().CompareI( fullPath ) == 0 )
-            {
-                return n;
-            }
-        }
-        n = n->m_Next;
-    }
-    return nullptr;
+	ASSERT( Thread::IsMainThread() );
+
+	const uint32_t crc = CRC32::CalcLower( fullPath );
+	const size_t key = ( crc & 0xFFFF );
+
+	Node * n = m_NodeMap[ key ];
+	while ( n )
+	{
+		if ( n->GetNameCRC() == crc )
+		{
+			if ( n->GetName().CompareI( fullPath ) == 0 )
+			{
+				return n;
+			}
+		}
+		n = n->m_Next;
+	}
+	return nullptr;
 }
 
 // FindNearestNodesInternal
@@ -1641,164 +1624,164 @@
 
 // UpdateBuildStatus
 //------------------------------------------------------------------------------
-/*static*/ void NodeGraph::UpdateBuildStatus( const Node * node,
-                                              uint32_t & nodesBuiltTime,
-                                              uint32_t & totalNodeTime )
-{
-    s_BuildPassTag++;
-    UpdateBuildStatusRecurse( node, nodesBuiltTime, totalNodeTime );
+/*static*/ void NodeGraph::UpdateBuildStatus( const Node * node, 
+											  uint32_t & nodesBuiltTime, 
+											  uint32_t & totalNodeTime )
+{
+	s_BuildPassTag++;
+	UpdateBuildStatusRecurse( node, nodesBuiltTime, totalNodeTime );
 }
 
 // UpdateBuildStatusRecurse
 //------------------------------------------------------------------------------
-/*static*/ void NodeGraph::UpdateBuildStatusRecurse( const Node * node,
-                                                     uint32_t & nodesBuiltTime,
-                                                     uint32_t & totalNodeTime )
-{
-    // record time for this node
-    uint32_t nodeTime = node->GetLastBuildTime();
-    totalNodeTime += nodeTime;
-    nodesBuiltTime += ( node->GetState() == Node::UP_TO_DATE ) ? nodeTime : 0;
-
-    // record accumulated child time if available
-    uint32_t accumulatedProgress = node->GetProgressAccumulator();
-    if ( accumulatedProgress > 0 )
-    {
-        nodesBuiltTime += accumulatedProgress;
-        totalNodeTime += accumulatedProgress;
-        return;
-    }
-
-    // don't recurse the same node multiple times in the same pass
-    const uint32_t buildPassTag = s_BuildPassTag;
-    if ( node->GetBuildPassTag() == buildPassTag )
-    {
-        return;
-    }
-    node->SetBuildPassTag( buildPassTag );
-
-    // calculate time for children
-
-    uint32_t progress = 0;
-    uint32_t total = 0;
-
-    UpdateBuildStatusRecurse( node->GetPreBuildDependencies(), progress, total );
-    UpdateBuildStatusRecurse( node->GetStaticDependencies(), progress, total );
-    UpdateBuildStatusRecurse( node->GetDynamicDependencies(), progress, total );
-
-    nodesBuiltTime += progress;
-    totalNodeTime += total;
-
-    // if node is building, then progress of children cannot change
-    // and we can store it in the accumulator
-    if ( node->GetState() >= Node::BUILDING )
-    {
-        node->SetProgressAccumulator(total);
-    }
+/*static*/ void NodeGraph::UpdateBuildStatusRecurse( const Node * node, 
+													 uint32_t & nodesBuiltTime, 
+													 uint32_t & totalNodeTime )
+{
+	// record time for this node
+	uint32_t nodeTime = node->GetLastBuildTime();
+	totalNodeTime += nodeTime;
+	nodesBuiltTime += ( node->GetState() == Node::UP_TO_DATE ) ? nodeTime : 0;
+
+	// record accumulated child time if available
+	uint32_t accumulatedProgress = node->GetProgressAccumulator();
+	if ( accumulatedProgress > 0 )
+	{
+		nodesBuiltTime += accumulatedProgress;
+		totalNodeTime += accumulatedProgress;
+		return;
+	}
+
+	// don't recurse the same node multiple times in the same pass
+	const uint32_t buildPassTag = s_BuildPassTag;
+	if ( node->GetBuildPassTag() == buildPassTag )
+	{
+		return;
+	}
+	node->SetBuildPassTag( buildPassTag );
+
+	// calculate time for children
+
+	uint32_t progress = 0;
+	uint32_t total = 0;
+
+	UpdateBuildStatusRecurse( node->GetPreBuildDependencies(), progress, total );
+	UpdateBuildStatusRecurse( node->GetStaticDependencies(), progress, total );
+	UpdateBuildStatusRecurse( node->GetDynamicDependencies(), progress, total );
+
+	nodesBuiltTime += progress;
+	totalNodeTime += total;
+
+	// if node is building, then progress of children cannot change
+	// and we can store it in the accumulator
+	if ( node->GetState() >= Node::BUILDING )
+	{
+		node->SetProgressAccumulator(total);
+	}
 }
 
 // UpdateBuildStatusRecurse
 //------------------------------------------------------------------------------
-/*static*/ void NodeGraph::UpdateBuildStatusRecurse( const Dependencies & dependencies,
-                                                     uint32_t & nodesBuiltTime,
-                                                     uint32_t & totalNodeTime )
-{
-    for ( Dependencies::Iter i = dependencies.Begin();
-        i != dependencies.End();
-        i++ )
-    {
-        UpdateBuildStatusRecurse( i->GetNode(), nodesBuiltTime, totalNodeTime );
-    }
+/*static*/ void NodeGraph::UpdateBuildStatusRecurse( const Dependencies & dependencies, 
+													 uint32_t & nodesBuiltTime, 
+													 uint32_t & totalNodeTime )
+{
+	for ( Dependencies::Iter i = dependencies.Begin();
+		i != dependencies.End();
+		i++ )
+	{
+		UpdateBuildStatusRecurse( i->GetNode(), nodesBuiltTime, totalNodeTime );
+	}
 }
 
 // ReadHeaderAndUsedFiles
 //------------------------------------------------------------------------------
 bool NodeGraph::ReadHeaderAndUsedFiles( IOStream & nodeGraphStream, const char* nodeGraphDBFile, Array< UsedFile > & files, bool & compatibleDB ) const
 {
-    // check for a valid header
-    NodeGraphHeader ngh;
-    if ( ( nodeGraphStream.Read( &ngh, sizeof( ngh ) ) != sizeof( ngh ) ) ||
-         ( ngh.IsValid() == false ) )
-    {
-        return false;
-    }
-
-    // check if version is loadable
-    if ( ngh.IsCompatibleVersion() == false )
-    {
-        compatibleDB = false;
-        return true;
-    }
-
-    // Read location where .fdb was originally saved
-    AStackString<> originalNodeGraphDBFile;
-    if ( !nodeGraphStream.Read( originalNodeGraphDBFile ) )
-    {
-        return false;
-    }
-    AStackString<> nodeGraphDBFileClean( nodeGraphDBFile );
-    NodeGraph::CleanPath( nodeGraphDBFileClean );
-    if ( PathUtils::ArePathsEqual( originalNodeGraphDBFile, nodeGraphDBFileClean ) == false )
-    {
-        FLOG_WARN( "Database has been moved (originally at '%s', now at '%s').", originalNodeGraphDBFile.Get(), nodeGraphDBFileClean.Get() );
-        return false;
-    }
-
-    uint32_t numFiles = 0;
-    if ( !nodeGraphStream.Read( numFiles ) )
-    {
-        return false;
-    }
-
-    for ( uint32_t i=0; i<numFiles; ++i )
-    {
-        uint32_t fileNameLen( 0 );
-        if ( !nodeGraphStream.Read( fileNameLen ) )
-        {
-            return false;
-        }
-        AStackString<> fileName;
-        fileName.SetLength( fileNameLen ); // handles null terminate
-        if ( nodeGraphStream.Read( fileName.Get(), fileNameLen ) != fileNameLen )
-        {
-            return false;
-        }
-        uint64_t timeStamp;
-        if ( !nodeGraphStream.Read( timeStamp ) )
-        {
-            return false;
-        }
-        uint64_t dataHash;
-        if ( !nodeGraphStream.Read( dataHash ) )
-        {
-            return false;
-        }
-
-        files.Append( UsedFile( fileName, timeStamp, dataHash ) );
-    }
-
-    return true;
+	// check for a valid header
+	NodeGraphHeader ngh;
+	if ( ( nodeGraphStream.Read( &ngh, sizeof( ngh ) ) != sizeof( ngh ) ) ||
+		 ( ngh.IsValid() == false ) )
+	{
+		return false;
+	}
+
+	// check if version is loadable
+	if ( ngh.IsCompatibleVersion() == false )
+	{
+		compatibleDB = false;
+		return true;
+	}
+
+	// Read location where .fdb was originally saved
+	AStackString<> originalNodeGraphDBFile;
+	if ( !nodeGraphStream.Read( originalNodeGraphDBFile ) )
+	{
+		return false;
+	}
+	AStackString<> nodeGraphDBFileClean( nodeGraphDBFile );
+	NodeGraph::CleanPath( nodeGraphDBFileClean );
+	if ( PathUtils::ArePathsEqual( originalNodeGraphDBFile, nodeGraphDBFileClean ) == false )
+	{
+		FLOG_WARN( "Database has been moved (originally at '%s', now at '%s').", originalNodeGraphDBFile.Get(), nodeGraphDBFileClean.Get() );
+		return false;
+	}
+
+	uint32_t numFiles = 0;
+	if ( !nodeGraphStream.Read( numFiles ) )
+	{
+		return false;
+	}
+
+	for ( uint32_t i=0; i<numFiles; ++i )
+	{
+		uint32_t fileNameLen( 0 );
+		if ( !nodeGraphStream.Read( fileNameLen ) )
+		{
+			return false;
+		}
+		AStackString<> fileName;
+		fileName.SetLength( fileNameLen ); // handles null terminate
+		if ( nodeGraphStream.Read( fileName.Get(), fileNameLen ) != fileNameLen )
+		{
+			return false;
+		}
+		uint64_t timeStamp;
+		if ( !nodeGraphStream.Read( timeStamp ) )
+		{
+			return false;
+		}
+		uint64_t dataHash;
+		if ( !nodeGraphStream.Read( dataHash ) )
+		{
+			return false;
+		}
+
+		files.Append( UsedFile( fileName, timeStamp, dataHash ) );
+	}
+
+	return true;
 }
 
 // GetLibEnvVarHash
 //------------------------------------------------------------------------------
 uint32_t NodeGraph::GetLibEnvVarHash() const
 {
-    // ok for LIB var to be missing, we'll hash the empty string
-    AStackString<> libVar;
-    FBuild::Get().GetLibEnvVar( libVar );
-    return xxHash::Calc32( libVar );
+	// ok for LIB var to be missing, we'll hash the empty string
+	AStackString<> libVar;
+	FBuild::Get().GetLibEnvVar( libVar );
+	return xxHash::Calc32( libVar );
 }
 
 // IsCleanPath
 //------------------------------------------------------------------------------
 #if defined( ASSERTS_ENABLED )
-    /*static*/ bool NodeGraph::IsCleanPath( const AString & path )
-    {
-        AStackString< 1024 > clean;
-        CleanPath( path, clean );
-        return ( path == clean );
-    }
+	/*static*/ bool NodeGraph::IsCleanPath( const AString & path )
+	{
+		AStackString< 1024 > clean;
+		CleanPath( path, clean );
+		return ( path == clean );
+	}
 #endif
 
 //------------------------------------------------------------------------------
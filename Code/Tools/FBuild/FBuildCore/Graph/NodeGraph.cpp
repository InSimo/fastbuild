// Node.cpp - base interface for dependency graph nodes
//------------------------------------------------------------------------------

// Includes
//------------------------------------------------------------------------------
#include "Tools/FBuild/FBuildCore/PrecompiledHeader.h"

#include "NodeGraph.h"

#include "Tools/FBuild/FBuildCore/BFF/BFFParser.h"
#include "Tools/FBuild/FBuildCore/BFF/Functions/FunctionSettings.h"
#include "Tools/FBuild/FBuildCore/FLog.h"
#include "Tools/FBuild/FBuildCore/FBuild.h"
#include "Tools/FBuild/FBuildCore/WorkerPool/JobQueue.h"

#include "AliasNode.h"
#include "CompilerNode.h"
#include "CopyDirNode.h"
#include "CopyFileNode.h"
#include "CSNode.h"
#include "DirectoryListNode.h"
#include "DLLNode.h"
#include "ExeNode.h"
#include "ExecNode.h"
#include "FileNode.h"
#include "LibraryNode.h"
#include "ObjectListNode.h"
#include "ObjectNode.h"
#include "RemoveDirNode.h"
#include "SLNNode.h"
#include "TestNode.h"
#include "UnityNode.h"
#include "VCXProjectNode.h"
#include "XCodeProjectNode.h"

// Core
#include "Core/Containers/AutoPtr.h"
#include "Core/Env/Env.h"
#include "Core/FileIO/ConstMemoryStream.h"
#include "Core/FileIO/FileIO.h"
#include "Core/FileIO/FileStream.h"
#include "Core/FileIO/PathUtils.h"
#include "Core/Math/CRC32.h"
#include "Core/Math/xxHash.h"
#include "Core/Mem/Mem.h"
#include "Core/Process/Thread.h"
#include "Core/Profile/Profile.h"
#include "Core/Strings/AStackString.h"
#include "Core/Strings/LevenshteinDistance.h"
#include "Core/Tracing/Tracing.h"

#include <string.h>

// Defines
//------------------------------------------------------------------------------

// Static Data
//------------------------------------------------------------------------------
/*static*/ uint32_t NodeGraph::s_BuildPassTag( 0 );

// CONSTRUCTOR
//------------------------------------------------------------------------------
NodeGraph::NodeGraph()
: m_AllNodes( 1024, true )
, m_NextNodeIndex( 0 )
, m_UsedFiles( 16, true )
{
	m_NodeMap = FNEW_ARRAY( Node *[NODEMAP_TABLE_SIZE] );
	memset( m_NodeMap, 0, sizeof( Node * ) * NODEMAP_TABLE_SIZE );
}

// DESTRUCTOR
//------------------------------------------------------------------------------
NodeGraph::~NodeGraph()
{
	Array< Node * >::Iter i = m_AllNodes.Begin();
	Array< Node * >::Iter end = m_AllNodes.End();
	for ( ; i != end; ++i )
	{
		FDELETE ( *i );
	}

	FDELETE_ARRAY( m_NodeMap );
}

// Initialize
//------------------------------------------------------------------------------
/* static*/ NodeGraph * NodeGraph::Initialize( const char * bffFile,
											   const char * nodeGraphDBFile )
{
    PROFILE_FUNCTION

	ASSERT( bffFile ); // must be supplied (or left as default)
	ASSERT( nodeGraphDBFile ); // must be supplied (or left as default)

	// Try to load the old DB
	NodeGraph * oldNG = FNEW( NodeGraph );
	LoadResult res = oldNG->Load( nodeGraphDBFile );

	// What happened?
	switch ( res )
	{
		case LoadResult::MISSING:
		{
			// Create a fresh DB by parsing the BFF
			FDELETE( oldNG );
			NodeGraph * newNG = FNEW( NodeGraph );
			if ( newNG->ParseFromRoot( bffFile ) == false )
			{
				FDELETE( newNG );
				return nullptr; // ParseFromRoot will have emitted an error
			}
			return newNG;
		}
		case LoadResult::LOAD_ERROR:
		{
			// Corrupt DB or other fatal problem
			FDELETE( oldNG );
			return nullptr;
		}
		case LoadResult::OK_BFF_CHANGED:
		{
			// Create a fresh DB by parsing the modified BFF
			NodeGraph * newNG = FNEW( NodeGraph );
			if ( newNG->ParseFromRoot( bffFile ) == false )
			{
				FDELETE( newNG );
				FDELETE( oldNG );
				return nullptr;
			}

			// TODO: Migrate old DB info to new DB
			FDELETE( oldNG );

			return newNG;
		}
		case LoadResult::OK:
		{
			// Nothing more to do
			return oldNG;
		}
	}

	ASSERT( false ); // Should not get here
	return nullptr;
}

// ParseFromRoot
//------------------------------------------------------------------------------
bool NodeGraph::ParseFromRoot( const char * bffFile )
{
	ASSERT( m_UsedFiles.IsEmpty() ); // NodeGraph cannot be recycled

	// open the configuration file
	FLOG_INFO( "Loading BFF '%s'", bffFile );
	FileStream bffStream;
	if ( bffStream.Open( bffFile ) == false )
	{
		// missing bff is a fatal problem
		FLOG_ERROR( "Failed to open BFF '%s'", bffFile );
		return false;
	}
	const uint64_t rootBFFTimeStamp = FileIO::GetFileLastWriteTime( AStackString<>( bffFile ) );

	// read entire config into memory
	uint32_t size = (uint32_t)bffStream.GetFileSize();
	AutoPtr< char > data( (char *)ALLOC( size + 1 ) ); // extra byte for null character sentinel
	if ( bffStream.Read( data.Get(), size ) != size )
	{
		FLOG_ERROR( "Error reading BFF '%s'", bffFile );
		return false;
	}
	const uint64_t rootBFFDataHash = xxHash::Calc64( data.Get(), size );

	// re-parse the BFF from scratch, clean build will result
	BFFParser bffParser( *this );
	data.Get()[ size ] = '\0'; // data passed to parser must be NULL terminated
	return bffParser.Parse( data.Get(), size, bffFile, rootBFFTimeStamp, rootBFFDataHash ); // pass size excluding sentinel
}

// Load
//------------------------------------------------------------------------------
NodeGraph::LoadResult NodeGraph::Load( const char * nodeGraphDBFile )
{
	// Open previously saved DB
	FileStream fs;
	if ( fs.Open( nodeGraphDBFile, FileStream::READ_ONLY ) == false )
	{
		return LoadResult::MISSING;
	}

	// Read it into memory to avoid lots of tiny disk accesses
	const size_t fileSize = (size_t)fs.GetFileSize();
	AutoPtr< char > memory( FNEW( char[ fileSize ] ) );
	if ( fs.ReadBuffer( memory.Get(), fileSize ) != fileSize )
	{
		return LoadResult::LOAD_ERROR;
	}
	ConstMemoryStream ms( memory.Get(), fileSize );

	// Load the Old DB
	return Load( ms, nodeGraphDBFile );
}

// Load
//------------------------------------------------------------------------------
NodeGraph::LoadResult NodeGraph::Load( IOStream & stream, const char * nodeGraphDBFile )
{
<<<<<<< HEAD
	bool compatibleDB = true;
	Array< UsedFile > usedFiles;
	if ( ReadHeaderAndUsedFiles( stream, nodeGraphDBFile, usedFiles, compatibleDB ) == false )
	{
		return LoadResult::LOAD_ERROR;
	}

	// old or otherwise incompatible DB version?
	if ( !compatibleDB )
	{
		FLOG_WARN( "Database version has changed (clean build will occur)." );
		return LoadResult::OK_BFF_CHANGED;
	}

	// check if any files used have changed
	for ( size_t i=0; i<usedFiles.GetSize(); ++i )
	{
		const AString & fileName = usedFiles[ i ].m_FileName;
		const uint64_t timeStamp = FileIO::GetFileLastWriteTime( fileName );
		if ( timeStamp == usedFiles[ i ].m_TimeStamp )
		{
			continue; // timestamps match, no need to check hashes
		}

		FileStream fs;
		if ( fs.Open( fileName.Get(), FileStream::READ_ONLY ) == false )	
		{
			FLOG_INFO( "BFF file '%s' missing or unopenable (reparsing will occur).", fileName.Get() );
			return LoadResult::OK_BFF_CHANGED; // not opening the file is not an error, it could be not needed anymore
		}

		const size_t size = (size_t)fs.GetFileSize();
		AutoPtr< void > mem( ALLOC( size ) );
		if ( fs.Read( mem.Get(), size ) != size )
		{
			return LoadResult::LOAD_ERROR; // error reading
		}

		const uint64_t dataHash = xxHash::Calc64( mem.Get(), size );
		if ( dataHash == usedFiles[ i ].m_DataHash )
		{
			// file didn't change, update stored timestamp to save time on the next run
			usedFiles[ i ].m_TimeStamp = timeStamp;
			continue;
		}

		FLOG_WARN( "BFF file '%s' has changed (reparsing will occur).", fileName.Get() );
		return LoadResult::OK_BFF_CHANGED;
	}

	m_UsedFiles = usedFiles;

	// TODO:C The serialization of these settings doesn't really belong here (not part of node graph)
	// cachepath
	AStackString<> cachePath;
	if ( stream.Read( cachePath ) == false )
	{
		return LoadResult::LOAD_ERROR;
	}

	// cache plugin dll
	AStackString<> cachePluginDLL;
	if ( stream.Read( cachePluginDLL ) == false )
	{
		return LoadResult::LOAD_ERROR;
	}

	// environment
	uint32_t envStringSize = 0;
	if ( stream.Read( envStringSize ) == false )
	{
		return LoadResult::LOAD_ERROR;
	}
	AutoPtr< char > envString;
	AStackString<> libEnvVar;
	if ( envStringSize > 0 )
	{
		envString = ( (char *)ALLOC( envStringSize ) );
		if ( stream.Read( envString.Get(), envStringSize ) == false )
		{
			return LoadResult::LOAD_ERROR;
		}
		if ( stream.Read( libEnvVar ) == false )
		{
			return LoadResult::LOAD_ERROR;
		}
	}

	// imported environment variables
	uint32_t importedEnvironmentsVarsSize = 0;
	if ( stream.Read( importedEnvironmentsVarsSize ) == false )
	{
		return LoadResult::LOAD_ERROR;
	}
	if ( importedEnvironmentsVarsSize > 0 )
	{
		AStackString<> varName;
		AStackString<> varValue;
		uint32_t savedVarHash = 0;
		uint32_t importedVarHash = 0;

		for ( uint32_t i = 0; i < importedEnvironmentsVarsSize; ++i )
		{
			if ( stream.Read( varName ) == false )
			{
				return LoadResult::LOAD_ERROR;
			}
			if ( stream.Read( savedVarHash ) == false )
			{
				return LoadResult::LOAD_ERROR;
			}
			if ( FBuild::Get().ImportEnvironmentVar( varName.Get(), varValue, importedVarHash ) == false )
			{
				// make sure the user knows why some things might re-build
				FLOG_WARN( "'%s' Environment variable was not found - BFF will be re-parsed\n", varName.Get() );
				return LoadResult::OK_BFF_CHANGED;
			}
			if ( importedVarHash != savedVarHash )
			{
				// make sure the user knows why some things might re-build
				FLOG_WARN( "'%s' Environment variable has changed - BFF will be re-parsed\n", varName.Get() );
				return LoadResult::OK_BFF_CHANGED;
			}
		}
	}

	// check if 'LIB' env variable has changed
	uint32_t libEnvVarHashInDB( 0 );
	if ( stream.Read( libEnvVarHashInDB ) == false )
	{
		return LoadResult::LOAD_ERROR;
	}
	else
	{
		// If the Environment will be overriden, make sure we use the LIB from that
		const uint32_t libEnvVarHash = ( envStringSize > 0 ) ? xxHash::Calc32( libEnvVar ) : GetLibEnvVarHash();
		if ( libEnvVarHashInDB != libEnvVarHash )
		{
			// make sure the user knows why some things might re-build
			FLOG_WARN( "'%s' Environment variable has changed - BFF will be re-parsed\n", "LIB" );
			return LoadResult::OK_BFF_CHANGED;
		}
	}

	// worker list
	Array< AString > workerList( 0, true );
	if ( stream.Read( workerList ) == false )
	{
		return LoadResult::LOAD_ERROR;
	}

	ASSERT( m_AllNodes.GetSize() == 0 );

	// Read nodes
	uint32_t numNodes;
	if ( stream.Read( numNodes ) == false )
	{
		return LoadResult::LOAD_ERROR;
	}

	m_AllNodes.SetSize( numNodes );
	memset( m_AllNodes.Begin(), 0, numNodes * sizeof( Node * ) );
	for ( uint32_t i=0; i<numNodes; ++i )
	{
		if ( LoadNode( stream ) == false )
		{
			return LoadResult::LOAD_ERROR;
		}
	}

	// sanity check loading
	for ( size_t i=0; i<numNodes; ++i )
	{
		ASSERT( m_AllNodes[ i ] ); // each node was loaded
		ASSERT( m_AllNodes[ i ]->GetIndex() == i ); // index was correctly persisted
	}

	// Everything OK - propagate global settings
	//------------------------------------------------

	// Cache
	if ( cachePath.IsEmpty() == false ) // override environment only if not empty
	{
		FunctionSettings::SetCachePath( cachePath );
		FBuild::Get().SetCachePath( cachePath );
	}
	FBuild::Get().SetCachePluginDLL( cachePluginDLL );

	// Environment
	if ( envStringSize > 0 )
	{
		FBuild::Get().SetEnvironmentString( envString.Get(), envStringSize, libEnvVar );
	}

	// Workers
	FBuild::Get().SetWorkerList( workerList );

	return LoadResult::OK;
=======
    bool compatibleDB = true;
    Array< UsedFile > usedFiles;
    if ( ReadHeaderAndUsedFiles( stream, nodeGraphDBFile, usedFiles, compatibleDB ) == false )
    {
        return LoadResult::LOAD_ERROR;
    }

    // old or otherwise incompatible DB version?
    if ( !compatibleDB )
    {
        FLOG_WARN( "Database version has changed (clean build will occur)." );
        return LoadResult::OK_BFF_CHANGED;
    }

    // check if any files used have changed
    for ( size_t i=0; i<usedFiles.GetSize(); ++i )
    {
        const AString & fileName = usedFiles[ i ].m_FileName;
        const uint64_t timeStamp = FileIO::GetFileLastWriteTime( fileName );
        if ( timeStamp == usedFiles[ i ].m_TimeStamp )
        {
            continue; // timestamps match, no need to check hashes
        }

        FileStream fs;
        if ( fs.Open( fileName.Get(), FileStream::READ_ONLY ) == false )
        {
            FLOG_INFO( "BFF file '%s' missing or unopenable (reparsing will occur).", fileName.Get() );
            return LoadResult::OK_BFF_CHANGED; // not opening the file is not an error, it could be not needed anymore
        }

        const size_t size = (size_t)fs.GetFileSize();
        AutoPtr< void > mem( ALLOC( size ) );
        if ( fs.Read( mem.Get(), size ) != size )
        {
            return LoadResult::LOAD_ERROR; // error reading
        }

        const uint64_t dataHash = xxHash::Calc64( mem.Get(), size );
        if ( dataHash == usedFiles[ i ].m_DataHash )
        {
            // file didn't change, update stored timestamp to save time on the next run
            usedFiles[ i ].m_TimeStamp = timeStamp;
            continue;
        }

        FLOG_WARN( "BFF file '%s' has changed (reparsing will occur).", fileName.Get() );
        return LoadResult::OK_BFF_CHANGED;
    }

    m_UsedFiles = usedFiles;

    // TODO:C The serialization of these settings doesn't really belong here (not part of node graph)
    // cachepath
    AStackString<> cachePath;
    if ( stream.Read( cachePath ) == false )
    {
        return LoadResult::LOAD_ERROR;
    }

    // cache plugin dll
    AStackString<> cachePluginDLL;
    if ( stream.Read( cachePluginDLL ) == false )
    {
        return LoadResult::LOAD_ERROR;
    }

    // environment
    uint32_t envStringSize = 0;
    if ( stream.Read( envStringSize ) == false )
    {
        return LoadResult::LOAD_ERROR;
    }
    AutoPtr< char > envString;
    AStackString<> libEnvVar;
    if ( envStringSize > 0 )
    {
        envString = ( (char *)ALLOC( envStringSize ) );
        if ( stream.Read( envString.Get(), envStringSize ) == false )
        {
            return LoadResult::LOAD_ERROR;
        }
        if ( stream.Read( libEnvVar ) == false )
        {
            return LoadResult::LOAD_ERROR;
        }
    }

    // imported environment variables
    uint32_t importedEnvironmentsVarsSize = 0;
    if ( stream.Read( importedEnvironmentsVarsSize ) == false )
    {
        return LoadResult::LOAD_ERROR;
    }
    if ( importedEnvironmentsVarsSize > 0 )
    {
        AStackString<> varName;
        AStackString<> varValue;
        uint32_t savedVarHash = 0;
        uint32_t importedVarHash = 0;

        for ( uint32_t i = 0; i < importedEnvironmentsVarsSize; ++i )
        {
            if ( stream.Read( varName ) == false )
            {
                return LoadResult::LOAD_ERROR;
            }
            if ( stream.Read( savedVarHash ) == false )
            {
                return LoadResult::LOAD_ERROR;
            }

            bool optional = ( savedVarHash == 0 ); // a hash of 0 means the env var was missing when it was evaluated
            if ( FBuild::Get().ImportEnvironmentVar( varName.Get(), optional, varValue, importedVarHash ) == false )
            {
                // make sure the user knows why some things might re-build
                FLOG_WARN( "'%s' Environment variable was not found - BFF will be re-parsed\n", varName.Get() );
                return LoadResult::OK_BFF_CHANGED;
            }
            if ( importedVarHash != savedVarHash )
            {
                // make sure the user knows why some things might re-build
                FLOG_WARN( "'%s' Environment variable has changed - BFF will be re-parsed\n", varName.Get() );
                return LoadResult::OK_BFF_CHANGED;
            }
        }
    }

    // check if 'LIB' env variable has changed
    uint32_t libEnvVarHashInDB( 0 );
    if ( stream.Read( libEnvVarHashInDB ) == false )
    {
        return LoadResult::LOAD_ERROR;
    }
    else
    {
        // If the Environment will be overriden, make sure we use the LIB from that
        const uint32_t libEnvVarHash = ( envStringSize > 0 ) ? xxHash::Calc32( libEnvVar ) : GetLibEnvVarHash();
        if ( libEnvVarHashInDB != libEnvVarHash )
        {
            // make sure the user knows why some things might re-build
            FLOG_WARN( "'%s' Environment variable has changed - BFF will be re-parsed\n", "LIB" );
            return LoadResult::OK_BFF_CHANGED;
        }
    }

    // worker list
    Array< AString > workerList( 0, true );
    if ( stream.Read( workerList ) == false )
    {
        return LoadResult::LOAD_ERROR;
    }

    ASSERT( m_AllNodes.GetSize() == 0 );

    // Read nodes
    uint32_t numNodes;
    if ( stream.Read( numNodes ) == false )
    {
        return LoadResult::LOAD_ERROR;
    }

    m_AllNodes.SetSize( numNodes );
    memset( m_AllNodes.Begin(), 0, numNodes * sizeof( Node * ) );
    for ( uint32_t i=0; i<numNodes; ++i )
    {
        if ( LoadNode( stream ) == false )
        {
            return LoadResult::LOAD_ERROR;
        }
    }

    // sanity check loading
    for ( size_t i=0; i<numNodes; ++i )
    {
        ASSERT( m_AllNodes[ i ] ); // each node was loaded
        ASSERT( m_AllNodes[ i ]->GetIndex() == i ); // index was correctly persisted
    }

    // Everything OK - propagate global settings
    //------------------------------------------------

    // Cache
    if ( cachePath.IsEmpty() == false ) // override environment only if not empty
    {
        FunctionSettings::SetCachePath( cachePath );
        FBuild::Get().SetCachePath( cachePath );
    }
    FBuild::Get().SetCachePluginDLL( cachePluginDLL );

    // Environment
    if ( envStringSize > 0 )
    {
        FBuild::Get().SetEnvironmentString( envString.Get(), envStringSize, libEnvVar );
    }

    // Workers
    FBuild::Get().SetWorkerList( workerList );

    return LoadResult::OK;
>>>>>>> fd5239ea
}

// LoadNode
//------------------------------------------------------------------------------
bool NodeGraph::LoadNode( IOStream & stream )
{
	// load index
	uint32_t nodeIndex( INVALID_NODE_INDEX );
	if ( stream.Read( nodeIndex ) == false )
	{
		return false;
	}

	// sanity check loading (each node saved once)
	ASSERT( m_AllNodes[ nodeIndex ] == nullptr );
	m_NextNodeIndex = nodeIndex;

	// load specifics (create node)
	Node * n = Node::Load( *this, stream );
	if ( n == nullptr )
	{
		return false;
	}

	// sanity check node index was correctly restored
	ASSERT( m_AllNodes[ nodeIndex ] == n );
	ASSERT( n->GetIndex() == nodeIndex );

	// load build time
	uint32_t lastTimeToBuild;
	if ( stream.Read( lastTimeToBuild ) == false )
	{
		return false;
	}
	n->SetLastBuildTime( lastTimeToBuild );

	return true;
}

// Save
//------------------------------------------------------------------------------
void NodeGraph::Save( IOStream & stream, const char* nodeGraphDBFile ) const
{
	// write header and version
	NodeGraphHeader header;
	stream.Write( (const void *)&header, sizeof( header ) );

	AStackString<> nodeGraphDBFileClean( nodeGraphDBFile );
	NodeGraph::CleanPath( nodeGraphDBFileClean );
	stream.Write( nodeGraphDBFileClean );

	// write used file
	uint32_t numUsedFiles = (uint32_t)m_UsedFiles.GetSize();
	stream.Write( numUsedFiles );

	for ( uint32_t i=0; i<numUsedFiles; ++i )
	{
		const AString & fileName = m_UsedFiles[ i ].m_FileName;
		uint32_t fileNameLen( fileName.GetLength() );
		stream.Write( fileNameLen );
		stream.Write( fileName.Get(), fileNameLen );
		uint64_t timeStamp( m_UsedFiles[ i ].m_TimeStamp );
		stream.Write( timeStamp );
		uint64_t dataHash( m_UsedFiles[ i ].m_DataHash );
		stream.Write( dataHash );
	}

	// TODO:C The serialization of these settings doesn't really belong here (not part of node graph)
	{
		// cache path
		stream.Write( FunctionSettings::GetCachePath() );
		stream.Write( FBuild::Get().GetCachePluginDLL() );

		// environment
		const uint32_t envStringSize = FBuild::Get().GetEnvironmentStringSize();
		stream.Write( envStringSize );
		if ( envStringSize > 0 )
		{
			const char * envString = FBuild::Get().GetEnvironmentString();
			stream.Write( envString, envStringSize );

			AStackString<> libEnvVar;
			FBuild::Get().GetLibEnvVar( libEnvVar );
			stream.Write( libEnvVar );
		}

		// imported environment variables
		const Array< FBuild::EnvironmentVarAndHash > & importedEnvironmentsVars = FBuild::Get().GetImportedEnvironmentVars();
		const uint32_t importedEnvironmentsVarsSize = static_cast<uint32_t>( importedEnvironmentsVars.GetSize() );
		ASSERT( importedEnvironmentsVarsSize == importedEnvironmentsVars.GetSize() );
		stream.Write( importedEnvironmentsVarsSize );
		for ( uint32_t i = 0; i < importedEnvironmentsVarsSize; ++i )
		{
			const FBuild::EnvironmentVarAndHash & varAndHash = importedEnvironmentsVars[i];
			stream.Write( varAndHash.GetName() );
			stream.Write( varAndHash.GetHash() );
		}

		// 'LIB' env var hash
		const uint32_t libEnvVarHash = GetLibEnvVarHash();
		stream.Write( libEnvVarHash );

		// worker list
		const Array< AString > & workerList = FBuild::Get().GetWorkerList();
		stream.Write( workerList );
	}

	// Write nodes
	size_t numNodes = m_AllNodes.GetSize();
	stream.Write( (uint32_t)numNodes );

	// save recursively
	Array< bool > savedNodeFlags( numNodes, false );
	savedNodeFlags.SetSize( numNodes );
	memset( savedNodeFlags.Begin(), 0, numNodes );
	for ( size_t i=0; i<numNodes; ++i )
	{
		SaveRecurse( stream, m_AllNodes[ i ], savedNodeFlags );
	}

	// sanity check saving
	for ( size_t i=0; i<numNodes; ++i )
	{
		ASSERT( savedNodeFlags[ i ] == true ); // each node was saved
	}
}

// SaveRecurse
//------------------------------------------------------------------------------
/*static*/ void NodeGraph::SaveRecurse( IOStream & stream, Node * node, Array< bool > & savedNodeFlags )
{
	// ignore any already saved nodes
	uint32_t nodeIndex = node->GetIndex();
	ASSERT( nodeIndex != INVALID_NODE_INDEX );
	if ( savedNodeFlags[ nodeIndex ] )
	{
		return;
	}

	// Dependencies
	SaveRecurse( stream, node->GetPreBuildDependencies(), savedNodeFlags );
	SaveRecurse( stream, node->GetStaticDependencies(), savedNodeFlags );
	SaveRecurse( stream, node->GetDynamicDependencies(), savedNodeFlags );

	// save this node
	ASSERT( savedNodeFlags[ nodeIndex ] == false ); // sanity check recursion

	// save index
	stream.Write( nodeIndex );

	// save node specific data
	Node::Save( stream, node );

	// save build time
	uint32_t lastBuildTime = node->GetLastBuildTime();
	stream.Write( lastBuildTime );

	savedNodeFlags[ nodeIndex ] = true; // mark as saved
}

// SaveRecurse
//------------------------------------------------------------------------------
/*static*/ void NodeGraph::SaveRecurse( IOStream & stream, const Dependencies & dependencies, Array< bool > & savedNodeFlags )
{
	const Dependency * const end = dependencies.End();
	for ( const Dependency * it = dependencies.Begin(); it != end; ++it )
	{
		Node * n = it->GetNode();
		SaveRecurse( stream, n, savedNodeFlags );
	}
}

// FindNode (AString &)
//------------------------------------------------------------------------------
Node * NodeGraph::FindNode( const AString & nodeName ) const
{
	// try to find node 'as is'
	Node * n = FindNodeInternal( nodeName );
	if ( n )
	{
		return n;
	}

	// the expanding to a full path
	AStackString< 1024 > fullPath;
	CleanPath( nodeName, fullPath );
	return FindNodeInternal( fullPath );
}

// GetNodeByIndex
//------------------------------------------------------------------------------
Node * NodeGraph::GetNodeByIndex( size_t index ) const
{
	Node * n = m_AllNodes[ index ];
	ASSERT( n );
	return n;
}

//GetNodeCount
//-----------------------------------------------------------------------------
size_t NodeGraph::GetNodeCount() const
{
    return m_AllNodes.GetSize();
}

// CreateCopyFileNode
//------------------------------------------------------------------------------
CopyFileNode * NodeGraph::CreateCopyFileNode( const AString & dstFileName )
{
	ASSERT( Thread::IsMainThread() );
	ASSERT( IsCleanPath( dstFileName ) );

	CopyFileNode * node = FNEW( CopyFileNode() );
	node->SetName( dstFileName );
	AddNode( node );
	return node;
}

// CreateCopyDirNode
//------------------------------------------------------------------------------
CopyDirNode * NodeGraph::CreateCopyDirNode( const AString & nodeName, 
											Dependencies & staticDeps,
											const AString & destPath,
											const Dependencies & preBuildDependencies )
{
	ASSERT( Thread::IsMainThread() );

	CopyDirNode * node = FNEW( CopyDirNode( nodeName, staticDeps, destPath, preBuildDependencies ) );
	AddNode( node );
	return node;
}

// CreateRemoveDirNode
//------------------------------------------------------------------------------
RemoveDirNode * NodeGraph::CreateRemoveDirNode( const AString & nodeName, 
												Dependencies & staticDeps,
												const Dependencies & preBuildDependencies )
{
	ASSERT( Thread::IsMainThread() );

	RemoveDirNode * node = FNEW( RemoveDirNode( nodeName, staticDeps, preBuildDependencies ) );
	AddNode( node );
	return node;
}

// CreateExecNode
//------------------------------------------------------------------------------
ExecNode * NodeGraph::CreateExecNode( const AString & dstFileName, 
									  const Dependencies & inputFiles, 
									  FileNode * executable, 
									  const AString & arguments,									  
									  const AString & workingDir,
									  int32_t expectedReturnCode,
									  const Dependencies & preBuildDependencies,
									  bool useStdOutAsOutput,
									  bool alwaysRun )
{
	ASSERT( Thread::IsMainThread() );

	AStackString< 512 > fullPath;
	CleanPath( dstFileName, fullPath );

	ExecNode * node = FNEW( ExecNode( fullPath, inputFiles, executable, arguments, workingDir, expectedReturnCode, preBuildDependencies, useStdOutAsOutput, alwaysRun) );
	AddNode( node );
	return node;
}

// CreateFileNode
//------------------------------------------------------------------------------
FileNode * NodeGraph::CreateFileNode( const AString & fileName, bool cleanPath )
{
	ASSERT( Thread::IsMainThread() );

	FileNode * node;

	if ( cleanPath )
	{
		AStackString< 512 > fullPath;
		CleanPath( fileName, fullPath );
		node = FNEW( FileNode( fullPath ) );
	}
	else
	{
		node = FNEW( FileNode( fileName ) );
	}

	AddNode( node );
	return node;
}

// CreateDirectoryListNode
//------------------------------------------------------------------------------
DirectoryListNode * NodeGraph::CreateDirectoryListNode( const AString & name,
													    const AString & path,
													    const Array< AString > * patterns,
													    bool recursive,
													    const Array< AString > & excludePaths,
                                                        const Array< AString > & filesToExclude,
                                                        const Array< AString > & excludePatterns )
{
	ASSERT( Thread::IsMainThread() );

	// NOTE: DirectoryListNode assumes valid values from here
	// and will assert as such (so we don't check here)

    DirectoryListNode * node = FNEW( DirectoryListNode( name, path, patterns, recursive, excludePaths, filesToExclude, excludePatterns ) );
	AddNode( node );
	return node;
}

// CreateLibraryNode
//------------------------------------------------------------------------------
LibraryNode * NodeGraph::CreateLibraryNode( const AString & libraryName,
										    const Dependencies & inputNodes,
											CompilerNode * compiler,
											const AString & compilerArgs,
											const AString & compilerArgsDeoptimized,
											const AString & compilerOutputPath,
											const AString & linker,
											const AString & linkerArgs,
											uint32_t flags,
											ObjectNode * precompiledHeader,
											const Dependencies & compilerForceUsing,
											const Dependencies & preBuildDependencies,
											const Dependencies & additionalInputs,
											bool deoptimizeWritableFiles,
											bool deoptimizeWritableFilesWithToken,
											bool allowDistribution,
											bool allowCaching,
                                            CompilerNode * preprocessor,
                                            const AString & preprocessorArgs,
											const AString & baseDirectory )
{
	ASSERT( Thread::IsMainThread() );

	AStackString< 1024 > fullPath;
	CleanPath( libraryName, fullPath );

	LibraryNode * node = FNEW( LibraryNode( fullPath, 
										  inputNodes, 
										  compiler, 
										  compilerArgs, 
										  compilerArgsDeoptimized,
										  compilerOutputPath, 
										  linker, 
										  linkerArgs,
										  flags,
										  precompiledHeader, 
										  compilerForceUsing, 
										  preBuildDependencies, 
										  additionalInputs, 
										  deoptimizeWritableFiles,
										  deoptimizeWritableFilesWithToken,
										  allowDistribution,
										  allowCaching,
                                          preprocessor,
                                          preprocessorArgs,
										  baseDirectory ) );
	AddNode( node );
	return node;
}

// CreateObjectNode
//------------------------------------------------------------------------------
ObjectNode * NodeGraph::CreateObjectNode( const AString & objectName,
										  Node * inputNode,
										  Node * compilerNode,
										  const AString & compilerArgs,
										  const AString & compilerArgsDeoptimized,
										  Node * precompiledHeader,
										  uint32_t flags,
										  const Dependencies & compilerForceUsing,
										  bool deoptimizeWritableFiles,
										  bool deoptimizeWritableFilesWithToken,
										  bool allowDistribution,
										  bool allowCaching,
                                          Node * preprocessorNode,
                                          const AString & preprocessorArgs,
                                          uint32_t preprocessorFlags )
{
	ASSERT( Thread::IsMainThread() );

	AStackString< 512 > fullPath;
	CleanPath( objectName, fullPath );

	ObjectNode * node = FNEW( ObjectNode( fullPath, inputNode, compilerNode, compilerArgs, compilerArgsDeoptimized, precompiledHeader, flags, compilerForceUsing, deoptimizeWritableFiles, deoptimizeWritableFilesWithToken, allowDistribution, allowCaching, preprocessorNode, preprocessorArgs, preprocessorFlags ) );
	AddNode( node );
	return node;
}

// CreateAliasNode
//------------------------------------------------------------------------------
AliasNode * NodeGraph::CreateAliasNode( const AString & aliasName )
{
	ASSERT( Thread::IsMainThread() );

	AliasNode * node = FNEW( AliasNode() );
	node->SetName( aliasName );
	AddNode( node );
	return node;
}

// CreateDLLNode
//------------------------------------------------------------------------------
DLLNode * NodeGraph::CreateDLLNode( const AString & linkerOutputName,
									const Dependencies & inputLibraries,
								    const Dependencies & otherLibraries,
									const AString & linkerType,
									const AString & linker,
									const AString & linkerArgs,
									uint32_t flags,
									const Dependencies & assemblyResources,
									const Dependencies & preBuildDependencies,
									const AString & importLibName,
									Node * linkerStampExe,
									const AString & linkerStampExeArgs )
{
	ASSERT( Thread::IsMainThread() );
	ASSERT( inputLibraries.IsEmpty() == false );

	AStackString< 1024 > fullPath;
	CleanPath( linkerOutputName, fullPath );

	DLLNode * node = FNEW( DLLNode( fullPath, 
								  inputLibraries,
								  otherLibraries,
								  linkerType,
								  linker,
								  linkerArgs,
								  flags,
								  assemblyResources,
								  preBuildDependencies,
								  importLibName,
								  linkerStampExe,
								  linkerStampExeArgs ) );
	AddNode( node );
	return node;
}

// CreateExeNode
//------------------------------------------------------------------------------
ExeNode * NodeGraph::CreateExeNode( const AString & linkerOutputName,
									const Dependencies & inputLibraries,
								    const Dependencies & otherLibraries,
									const AString & linkerType,
									const AString & linker,
									const AString & linkerArgs,
									uint32_t flags,
									const Dependencies & assemblyResources,
									const Dependencies & preBuildDependencies,
									const AString & importLibName,
									Node * linkerStampExe,
									const AString & linkerStampExeArgs )
{
	ASSERT( Thread::IsMainThread() );

	AStackString< 1024 > fullPath;
	CleanPath( linkerOutputName, fullPath );

	ExeNode * node = FNEW( ExeNode( fullPath, 
								  inputLibraries,
								  otherLibraries,
								  linkerType,
								  linker,
								  linkerArgs,
								  flags,
								  assemblyResources,
								  preBuildDependencies,
								  importLibName,
								  linkerStampExe,
								  linkerStampExeArgs ) );
	AddNode( node );
	return node;
}

// CreateUnityNode
//------------------------------------------------------------------------------
UnityNode *	NodeGraph::CreateUnityNode( const AString & unityName )
{
	ASSERT( Thread::IsMainThread() );

	UnityNode * node = FNEW( UnityNode() );
	node->SetName( unityName );
	AddNode( node );
	return node;
}

// CreateCSNode
//------------------------------------------------------------------------------
CSNode * NodeGraph::CreateCSNode( const AString & compilerOutput,
								  const Dependencies & inputNodes,
								  const AString & compiler,
								  const AString & compilerOptions,
								  const Dependencies & extraRefs,
								  const Dependencies & preBuildDependencies )
{
	ASSERT( Thread::IsMainThread() );
	ASSERT( inputNodes.IsEmpty() == false );

	AStackString< 1024 > fullPath;
	CleanPath( compilerOutput, fullPath );

	CSNode * node = FNEW( CSNode( fullPath,
								inputNodes,
								compiler,
								compilerOptions,
								extraRefs,
								preBuildDependencies ) );
	AddNode( node );
	return node;
}

// CreateTestNode
//------------------------------------------------------------------------------
TestNode * NodeGraph::CreateTestNode( const AString & testOutput )
{
	ASSERT( Thread::IsMainThread() );
	ASSERT( IsCleanPath( testOutput ) );

	TestNode * node = FNEW( TestNode() );
	node->SetName( testOutput );
	AddNode( node );
	return node;
}

// CreateCompilerNode
//------------------------------------------------------------------------------
CompilerNode * NodeGraph::CreateCompilerNode( const AString & executable )
{
	ASSERT( Thread::IsMainThread() );
	ASSERT( IsCleanPath( executable ) );

	CompilerNode * node = FNEW( CompilerNode() );
	node->SetName( executable );
	AddNode( node );
	return node;
}

// CreateVCXProjectNode
//------------------------------------------------------------------------------
VCXProjectNode * NodeGraph::CreateVCXProjectNode( const AString & projectOutput,
												  const Array< AString > & projectBasePaths,
												  const Dependencies & paths,
												  const Array< AString > & pathsToExclude,
												  const Array< AString > & patternToExclude,
												  const Array< AString > & files,
												  const Array< AString > & filesToExclude,
												  const AString & rootNamespace,
												  const AString & projectGuid,
												  const AString & defaultLanguage,
												  const AString & applicationEnvironment,
												  const Array< VSProjectConfig > & configs,
												  const Array< VSProjectFileType > & fileTypes,
												  const Array< AString > & references,
												  const Array< AString > & projectReferences )
{
	ASSERT( Thread::IsMainThread() );

	AStackString< 1024 > fullPath;
	CleanPath( projectOutput, fullPath );

	VCXProjectNode * node = FNEW( VCXProjectNode( fullPath,
												projectBasePaths,
												paths,
												pathsToExclude,
												patternToExclude,
												files,
												filesToExclude,
												rootNamespace,
												projectGuid,
												defaultLanguage,
												applicationEnvironment,
												configs,
												fileTypes,
												references,
												projectReferences ) );
	AddNode( node );
	return node;
}

// CreateSLNNode
//------------------------------------------------------------------------------
SLNNode * NodeGraph::CreateSLNNode(	const AString & solutionOutput,
									const AString & solutionBuildProject,
									const AString & solutionVisualStudioVersion,
                        			const AString & solutionMinimumVisualStudioVersion,
									const Array< VSProjectConfig > & configs,
									const Array< VCXProjectNode * > & projects,
									const Array< SLNDependency > & slnDeps,
									const Array< SLNSolutionFolder > & folders )
{
	ASSERT( Thread::IsMainThread() );

	AStackString< 1024 > fullPath;
	CleanPath( solutionOutput, fullPath );

	SLNNode * node = FNEW( SLNNode( fullPath,
									solutionBuildProject,
									solutionVisualStudioVersion,
									solutionMinimumVisualStudioVersion,
									configs,
									projects,
									slnDeps,
									folders ) );
	AddNode( node );
	return node;
}


// CreateObjectListNode
//------------------------------------------------------------------------------
ObjectListNode * NodeGraph::CreateObjectListNode( const AString & listName,
												  const Dependencies & inputNodes,
												  CompilerNode * compiler,
												  const AString & compilerArgs,
												  const AString & compilerArgsDeoptimized,
												  const AString & compilerOutputPath,
												  ObjectNode * precompiledHeader,
												  const Dependencies & compilerForceUsing,
												  const Dependencies & preBuildDependencies,
												  bool deoptimizeWritableFiles,
												  bool deoptimizeWritableFilesWithToken,
												  bool allowDistribution,
												  bool allowCaching,
                                                  CompilerNode * preprocessor,
                                                  const AString & preprocessorArgs,
												  const AString & baseDirectory )
{
	ASSERT( Thread::IsMainThread() );

	ObjectListNode * node = FNEW( ObjectListNode( listName,
												inputNodes,
												compiler,
												compilerArgs,
												compilerArgsDeoptimized,
												compilerOutputPath,
												precompiledHeader,
												compilerForceUsing,
												preBuildDependencies,
												deoptimizeWritableFiles,
												deoptimizeWritableFilesWithToken,
												allowDistribution,
												allowCaching,
                                                preprocessor,
                                                preprocessorArgs,
												baseDirectory ) );
	AddNode( node );
	return node;

}

// CreateXCodeProjectNode
//------------------------------------------------------------------------------
XCodeProjectNode * NodeGraph::CreateXCodeProjectNode( const AString & name )
{
	ASSERT( Thread::IsMainThread() );
	ASSERT( IsCleanPath( name ) );

	XCodeProjectNode * node = FNEW( XCodeProjectNode() );
	node->SetName( name );
	AddNode( node );
	return node;
}

// AddNode
//------------------------------------------------------------------------------
void NodeGraph::AddNode( Node * node )
{
	ASSERT( Thread::IsMainThread() );

	ASSERT( node );

	ASSERT( FindNodeInternal( node->GetName() ) == nullptr ); // node name must be unique

	// track in NodeMap
	const uint32_t crc = CRC32::CalcLower( node->GetName() );
	const size_t key = ( crc & 0xFFFF );
	node->m_Next = m_NodeMap[ key ];
	m_NodeMap[ key ] = node;

	// add to regular list
	if ( m_NextNodeIndex == m_AllNodes.GetSize() )
	{
		// normal addition of nodes to the end
		m_AllNodes.Append( node );
	}
	else
	{
		// inserting nodes during database load at specific indices
		ASSERT( m_AllNodes[ m_NextNodeIndex ] == nullptr );
		m_AllNodes[ m_NextNodeIndex ] = node;
	}

	// set index on node
	node->SetIndex( m_NextNodeIndex );
	m_NextNodeIndex = (uint32_t)m_AllNodes.GetSize();
}

// Build
//------------------------------------------------------------------------------
void NodeGraph::DoBuildPass( Node * nodeToBuild )
{
    PROFILE_FUNCTION

	s_BuildPassTag++;

	if ( nodeToBuild->GetType() == Node::PROXY_NODE )
	{
		const size_t total = nodeToBuild->GetStaticDependencies().GetSize();
		size_t failedCount = 0;
		size_t upToDateCount = 0;
		const Dependency * const end = nodeToBuild->GetStaticDependencies().End();
		for ( const Dependency * it = nodeToBuild->GetStaticDependencies().Begin(); it != end; ++it )
		{
			Node * n = it->GetNode();
			if ( n->GetState() == Node::FAILED )
			{
				failedCount++;
				continue;
			}
			else if ( n->GetState() == Node::UP_TO_DATE )
			{
				upToDateCount++;
				continue;
			}
			if ( n->GetState() != Node::BUILDING )
			{
				BuildRecurse( n, 0 );

                // check for nodes that become up-to-date immediately (trivial build)
    			if ( n->GetState() == Node::UP_TO_DATE )
                {
    				upToDateCount++;
                }
			}
		}

		// only mark as failed or completed when all children have reached their final state
		if ( ( upToDateCount + failedCount ) == total )
		{
			// finished - mark with overall state
			nodeToBuild->SetState( failedCount ? Node::FAILED : Node::UP_TO_DATE );
		}
	}
	else
	{
		if ( nodeToBuild->GetState() < Node::BUILDING )
		{
			BuildRecurse( nodeToBuild, 0 );
		}
	}

    // Make available all the jobs we discovered in this pass
	JobQueue::Get().FlushJobBatch();
}

// BuildRecurse
//------------------------------------------------------------------------------
void NodeGraph::BuildRecurse( Node * nodeToBuild, uint32_t cost )
{
	ASSERT( nodeToBuild );

	// already building, or queued to build?
    ASSERT( nodeToBuild->GetState() != Node::BUILDING );

	// accumulate recursive cost
	cost += nodeToBuild->GetLastBuildTime();

	// check pre-build dependencies
	if ( nodeToBuild->GetState() == Node::NOT_PROCESSED )
	{
		// all static deps done?
		bool allDependenciesUpToDate = CheckDependencies( nodeToBuild, nodeToBuild->GetPreBuildDependencies(), cost );
		if ( allDependenciesUpToDate == false )
		{
			return; // not ready or failed
		}

		nodeToBuild->SetState( Node::PRE_DEPS_READY );
	}

	ASSERT( ( nodeToBuild->GetState() == Node::PRE_DEPS_READY ) ||
			( nodeToBuild->GetState() == Node::STATIC_DEPS_READY ) ||
			( nodeToBuild->GetState() == Node::DYNAMIC_DEPS_DONE ) );

	// test static dependencies first
	if ( nodeToBuild->GetState() == Node::PRE_DEPS_READY )
	{
		// all static deps done?
		bool allDependenciesUpToDate = CheckDependencies( nodeToBuild, nodeToBuild->GetStaticDependencies(), cost );
		if ( allDependenciesUpToDate == false )
		{
			return; // not ready or failed
		}

		nodeToBuild->SetState( Node::STATIC_DEPS_READY );
	}

	ASSERT( ( nodeToBuild->GetState() == Node::STATIC_DEPS_READY ) ||
			( nodeToBuild->GetState() == Node::DYNAMIC_DEPS_DONE ) );

	if ( nodeToBuild->GetState() != Node::DYNAMIC_DEPS_DONE )
	{
		// static deps ready, update dynamic deps
		bool forceClean = FBuild::Get().GetOptions().m_ForceCleanBuild;
		if ( nodeToBuild->DoDynamicDependencies( *this, forceClean ) == false )
		{
			nodeToBuild->SetState( Node::FAILED );
			return;		
		}

		nodeToBuild->SetState( Node::DYNAMIC_DEPS_DONE );
	}

	ASSERT( nodeToBuild->GetState() == Node::DYNAMIC_DEPS_DONE );

	// dynamic deps
	{
		// all static deps done?
		bool allDependenciesUpToDate = CheckDependencies( nodeToBuild, nodeToBuild->GetDynamicDependencies(), cost );
		if ( allDependenciesUpToDate == false )
		{
			return; // not ready or failed
		}
	}

	// dependencies are uptodate, so node can now tell us if it needs
	// building
	bool forceClean = FBuild::Get().GetOptions().m_ForceCleanBuild;
	nodeToBuild->SetStatFlag( Node::STATS_PROCESSED );
	if ( nodeToBuild->DetermineNeedToBuild( forceClean ) )
	{
		nodeToBuild->m_RecursiveCost = cost;
		JobQueue::Get().AddJobToBatch( nodeToBuild );
	}
	else
	{
		nodeToBuild->SetState( Node::UP_TO_DATE );
	}
}

// CheckDependencies
//------------------------------------------------------------------------------
bool NodeGraph::CheckDependencies( Node * nodeToBuild, const Dependencies & dependencies, uint32_t cost )
{
	ASSERT( nodeToBuild->GetType() != Node::PROXY_NODE );

	const uint32_t passTag = s_BuildPassTag;

	bool allDependenciesUpToDate = true;
	uint32_t numberNodesUpToDate = 0;
	uint32_t numberNodesFailed = 0;
    const bool stopOnFirstError = FBuild::Get().GetOptions().m_StopOnFirstError;

	Dependencies::Iter i = dependencies.Begin();
	Dependencies::Iter end = dependencies.End();
	for ( ; i < end; ++i )
	{
		Node * n = i->GetNode();

		Node::State state = n->GetState();

		// recurse into nodes which have not been processed yet
		if ( state < Node::BUILDING )
		{
			// early out if already seen
			if ( n->GetBuildPassTag() != passTag )
			{
				// prevent multiple recursions in this pass
				n->SetBuildPassTag( passTag );
	
				BuildRecurse( n, cost );
			}
		}

		// dependency is uptodate, nothing more to be done
		state = n->GetState();
		if ( state == Node::UP_TO_DATE )
		{
			++numberNodesUpToDate;
			continue;
		}

		if ( state == Node::BUILDING )
		{
			// ensure deepest traversal cost is kept
			if ( cost > nodeToBuild->m_RecursiveCost )
			{
				nodeToBuild->m_RecursiveCost = cost;
			}
		}

		allDependenciesUpToDate = false;

		// dependency failed?
		if ( state == Node::FAILED )
		{
			++numberNodesFailed;
			if ( stopOnFirstError )
			{
				// propogate failure state to this node
				nodeToBuild->SetState( Node::FAILED );
				break;
			}
		}

		// keep trying to progress other nodes...
	}

	if ( !stopOnFirstError )
	{
		if ( numberNodesFailed + numberNodesUpToDate == dependencies.GetSize() )
		{
			if ( numberNodesFailed > 0 )
			{
				nodeToBuild->SetState( Node::FAILED );
			}
		}
	}

	return allDependenciesUpToDate;
}

// CleanPath
//------------------------------------------------------------------------------
/*static*/ void NodeGraph::CleanPath( AString & name )
{
	AStackString<> nameCopy( name );
	CleanPath( nameCopy, name );
}

// CleanPath
//------------------------------------------------------------------------------
/*static*/ void NodeGraph::CleanPath( const AString & name, AString & fullPath )
{
	ASSERT( &name != &fullPath );

	char * dst;
   
	//  - path should be fully qualified
    bool isFullPath = PathUtils::IsFullPath( name );
	if ( !isFullPath )
	{
		// make a full path by prepending working dir
		const AString & workingDir = FBuild::Get().GetWorkingDir();

		// we're making the assumption that we don't need to clean the workingDir
        ASSERT( workingDir.Find( OTHER_SLASH ) == nullptr ); // bad slashes removed
        ASSERT( workingDir.Find( NATIVE_DOUBLE_SLASH ) == nullptr ); // redundant slashes removed

		// build the start of the path
		fullPath = workingDir;
		fullPath += NATIVE_SLASH;

		// concatenate
		uint32_t len = fullPath.GetLength();

		// make sure the dest will be big enough for the extra stuff
		fullPath.SetLength( fullPath.GetLength() + name.GetLength() ); 

		// set the output (which maybe a newly allocated ptr)
		dst = fullPath.Get() + len;
	}
	else
	{
		// make sure the dest will be big enough
		fullPath.SetLength( name.GetLength() ); 

		// copy from the start
		dst = fullPath.Get();
	}

	// the untrusted part of the path we need to copy/fix
	const char * src = name.Get();
	const char * const srcEnd = name.GetEnd();

	// clean slashes
	char lastChar = NATIVE_SLASH; // consider first item to follow a path (so "..\file.dat" works)
    #if defined( __WINDOWS__ )
        while ( *src == NATIVE_SLASH || *src == OTHER_SLASH ) { ++src; } // strip leading slashes
    #endif
	while ( src < srcEnd )
	{
		const char thisChar = *src;

		// hit a slash?
		if ( ( thisChar == NATIVE_SLASH ) || ( thisChar == OTHER_SLASH ) )
		{
			// write it the correct way
			*dst = NATIVE_SLASH;
			dst++;

			// skip until non-slashes
			while ( ( *src == NATIVE_SLASH ) || ( *src == OTHER_SLASH ) )
			{
				src++;
			}
			lastChar = NATIVE_SLASH;
			continue;
		}
		else if ( thisChar == '.' )
		{
			if ( lastChar == NATIVE_SLASH ) // fixed up slash, so we only need to check backslash
			{
				// check for \.\ (or \./)
				char nextChar = *( src + 1 );
				if ( ( nextChar == NATIVE_SLASH ) || ( nextChar == OTHER_SLASH ) )
				{
					src++; // skip . and slashes
					while ( ( *src == NATIVE_SLASH ) || ( *src == OTHER_SLASH ) )
					{
						++src;
					}
					continue; // leave lastChar as-is, since we added nothing
				}

				// check for \..\ (or \../)
				if ( nextChar == '.' )
				{
					nextChar = *( src + 2 );
					if ( ( nextChar == NATIVE_SLASH ) || ( nextChar == OTHER_SLASH ) )
					{
						src+=2; // skip .. and slashes
						while ( ( *src == NATIVE_SLASH ) || ( *src == OTHER_SLASH ) )
						{
							++src;
						}

						if ( dst > fullPath.Get() + 3 )
						{
							--dst; // remove slash
                            
							// remove one level of path (but never past the absolute root)
                            #if defined( __WINDOWS__ )
                                while ( dst > fullPath.Get() + 3 ) // e.g. "c:\"
                            #else
                                while ( dst > fullPath.Get() + 1 ) // e.g. "/"
                            #endif
							{
								--dst;
								if ( *dst == NATIVE_SLASH ) // only need to check for cleaned slashes
								{
									++dst; // keep this slash
									break;
								}
							}
						}

						continue;
					}
				}
			}
		}

		// write non-slash character
		*dst++ = *src++;
		lastChar = thisChar;
	}

	// correct length of destination
	fullPath.SetLength( (uint16_t)( dst - fullPath.Get() ) );
	ASSERT( AString::StrLen( fullPath.Get() ) == fullPath.GetLength() );

	// sanity checks
    ASSERT( fullPath.Find( OTHER_SLASH ) == nullptr ); // bad slashes removed
    ASSERT( fullPath.Find( NATIVE_DOUBLE_SLASH ) == nullptr ); // redundant slashes removed  
}

// AddUsedFile
//------------------------------------------------------------------------------
void NodeGraph::AddUsedFile( const AString & fileName, uint64_t timeStamp, uint64_t dataHash )
{
	const size_t numFiles = m_UsedFiles.GetSize();
	for ( size_t i=0 ;i<numFiles; ++i )
	{
		if ( PathUtils::ArePathsEqual( m_UsedFiles[i].m_FileName, fileName ) )
		{
			ASSERT( m_UsedFiles[ i ].m_Once == false ); // should not be trying to add a file a second time
			return;
		}
	}
	m_UsedFiles.Append( UsedFile( fileName, timeStamp, dataHash ) );
}

// IsOneUseFile
//------------------------------------------------------------------------------
bool NodeGraph::IsOneUseFile( const AString & fileName ) const
{
	const size_t numFiles = m_UsedFiles.GetSize();
	ASSERT( numFiles ); // shouldn't be called if there are no files
	for ( size_t i=0 ;i<numFiles; ++i )
	{
		if ( PathUtils::ArePathsEqual( m_UsedFiles[i].m_FileName, fileName ) )
		{
			return m_UsedFiles[ i ].m_Once;
		}
	}

	// file never seen, so it can be included multiple time initially
	// (if we hit a #once during parsing, we'll flag the file then)
	return false;
}

// SetCurrentFileAsOneUse
//------------------------------------------------------------------------------
void NodeGraph::SetCurrentFileAsOneUse()
{
	ASSERT( !m_UsedFiles.IsEmpty() );
	m_UsedFiles[ m_UsedFiles.GetSize() - 1 ].m_Once = true;
}

// FindNodeInternal
//------------------------------------------------------------------------------
Node * NodeGraph::FindNodeInternal( const AString & fullPath ) const
{
	ASSERT( Thread::IsMainThread() );

	const uint32_t crc = CRC32::CalcLower( fullPath );
	const size_t key = ( crc & 0xFFFF );

	Node * n = m_NodeMap[ key ];
	while ( n )
	{
		if ( n->GetNameCRC() == crc )
		{
			if ( n->GetName().CompareI( fullPath ) == 0 )
			{
				return n;
			}
		}
		n = n->m_Next;
	}
	return nullptr;
}

// FindNearestNodesInternal
//------------------------------------------------------------------------------
void NodeGraph::FindNearestNodesInternal( const AString & fullPath, Array< NodeWithDistance > & nodes, const uint32_t maxDistance ) const
{
    ASSERT( Thread::IsMainThread() );
    ASSERT( nodes.IsEmpty() );
    ASSERT( false == nodes.IsAtCapacity() );

    if ( fullPath.IsEmpty() )
    {
        return;
    }

    uint32_t worstMinDistance = fullPath.GetLength() + 1;

    for ( size_t i = 0 ; i < NODEMAP_TABLE_SIZE ; i++ )
    {
        for ( Node * node = m_NodeMap[i] ; nullptr != node ; node = node->m_Next )
        {
            const uint32_t d = LevenshteinDistance::DistanceI( fullPath, node->GetName() );

            if ( d > maxDistance )
            {
                continue;
            }

            // skips nodes which don't share any character with fullpath
            if ( fullPath.GetLength() < node->GetName().GetLength() )
            {
                if ( d > node->GetName().GetLength() - fullPath.GetLength() )
                {
                    continue; // completly different <=> d deletions
                }
            }
            else
            {
                if ( d > fullPath.GetLength() - node->GetName().GetLength() )
                {
                    continue; // completly different <=> d deletions
                }
            }

            if ( nodes.IsEmpty() )
            {
                nodes.Append( NodeWithDistance( node, d ) );
                worstMinDistance = nodes.Top().m_Distance;
            }
            else if ( d >= worstMinDistance )
            {
                ASSERT( nodes.IsEmpty() || nodes.Top().m_Distance == worstMinDistance );
                if ( false == nodes.IsAtCapacity() )
                {
                    nodes.Append( NodeWithDistance( node, d ) );
                    worstMinDistance = d;
                }
            }
            else if ( d < worstMinDistance )
            {
                ASSERT( nodes.Top().m_Distance > d );
                const size_t count = nodes.GetSize();

                if ( false == nodes.IsAtCapacity() )
                {
                    nodes.Append(NodeWithDistance());
                }

                size_t pos = count;
                for ( ; pos > 0 ; pos-- )
                {
                    if ( nodes[pos - 1].m_Distance <= d )
                    {
                        break;
                    }
                    else if (pos < nodes.GetSize() )
                    {
                        nodes[pos] = nodes[pos - 1];
                    }
                }

                ASSERT( pos < count );
                nodes[pos] = NodeWithDistance( node, d );
                worstMinDistance = nodes.Top().m_Distance;
            }
        }
    }
}

// UpdateBuildStatus
//------------------------------------------------------------------------------
/*static*/ void NodeGraph::UpdateBuildStatus( const Node * node, 
											  uint32_t & nodesBuiltTime, 
											  uint32_t & totalNodeTime )
{
	s_BuildPassTag++;
	UpdateBuildStatusRecurse( node, nodesBuiltTime, totalNodeTime );
}

// UpdateBuildStatusRecurse
//------------------------------------------------------------------------------
/*static*/ void NodeGraph::UpdateBuildStatusRecurse( const Node * node, 
													 uint32_t & nodesBuiltTime, 
													 uint32_t & totalNodeTime )
{
	// record time for this node
	uint32_t nodeTime = node->GetLastBuildTime();
	totalNodeTime += nodeTime;
	nodesBuiltTime += ( node->GetState() == Node::UP_TO_DATE ) ? nodeTime : 0;

	// record accumulated child time if available
	uint32_t accumulatedProgress = node->GetProgressAccumulator();
	if ( accumulatedProgress > 0 )
	{
		nodesBuiltTime += accumulatedProgress;
		totalNodeTime += accumulatedProgress;
		return;
	}

	// don't recurse the same node multiple times in the same pass
	const uint32_t buildPassTag = s_BuildPassTag;
	if ( node->GetBuildPassTag() == buildPassTag )
	{
		return;
	}
	node->SetBuildPassTag( buildPassTag );

	// calculate time for children

	uint32_t progress = 0;
	uint32_t total = 0;

	UpdateBuildStatusRecurse( node->GetPreBuildDependencies(), progress, total );
	UpdateBuildStatusRecurse( node->GetStaticDependencies(), progress, total );
	UpdateBuildStatusRecurse( node->GetDynamicDependencies(), progress, total );

	nodesBuiltTime += progress;
	totalNodeTime += total;

	// if node is building, then progress of children cannot change
	// and we can store it in the accumulator
	if ( node->GetState() >= Node::BUILDING )
	{
		node->SetProgressAccumulator(total);
	}
}

// UpdateBuildStatusRecurse
//------------------------------------------------------------------------------
/*static*/ void NodeGraph::UpdateBuildStatusRecurse( const Dependencies & dependencies, 
													 uint32_t & nodesBuiltTime, 
													 uint32_t & totalNodeTime )
{
	for ( Dependencies::Iter i = dependencies.Begin();
		i != dependencies.End();
		i++ )
	{
		UpdateBuildStatusRecurse( i->GetNode(), nodesBuiltTime, totalNodeTime );
	}
}

// ReadHeaderAndUsedFiles
//------------------------------------------------------------------------------
bool NodeGraph::ReadHeaderAndUsedFiles( IOStream & nodeGraphStream, const char* nodeGraphDBFile, Array< UsedFile > & files, bool & compatibleDB ) const
{
	// check for a valid header
	NodeGraphHeader ngh;
	if ( ( nodeGraphStream.Read( &ngh, sizeof( ngh ) ) != sizeof( ngh ) ) ||
		 ( ngh.IsValid() == false ) )
	{
		return false;
	}

	// check if version is loadable
	if ( ngh.IsCompatibleVersion() == false )
	{
		compatibleDB = false;
		return true;
	}

	// Read location where .fdb was originally saved
	AStackString<> originalNodeGraphDBFile;
	if ( !nodeGraphStream.Read( originalNodeGraphDBFile ) )
	{
		return false;
	}
	AStackString<> nodeGraphDBFileClean( nodeGraphDBFile );
	NodeGraph::CleanPath( nodeGraphDBFileClean );
	if ( PathUtils::ArePathsEqual( originalNodeGraphDBFile, nodeGraphDBFileClean ) == false )
	{
		FLOG_WARN( "Database has been moved (originally at '%s', now at '%s').", originalNodeGraphDBFile.Get(), nodeGraphDBFileClean.Get() );
		return false;
	}

	uint32_t numFiles = 0;
	if ( !nodeGraphStream.Read( numFiles ) )
	{
		return false;
	}

	for ( uint32_t i=0; i<numFiles; ++i )
	{
		uint32_t fileNameLen( 0 );
		if ( !nodeGraphStream.Read( fileNameLen ) )
		{
			return false;
		}
		AStackString<> fileName;
		fileName.SetLength( fileNameLen ); // handles null terminate
		if ( nodeGraphStream.Read( fileName.Get(), fileNameLen ) != fileNameLen )
		{
			return false;
		}
		uint64_t timeStamp;
		if ( !nodeGraphStream.Read( timeStamp ) )
		{
			return false;
		}
		uint64_t dataHash;
		if ( !nodeGraphStream.Read( dataHash ) )
		{
			return false;
		}

		files.Append( UsedFile( fileName, timeStamp, dataHash ) );
	}

	return true;
}

// GetLibEnvVarHash
//------------------------------------------------------------------------------
uint32_t NodeGraph::GetLibEnvVarHash() const
{
	// ok for LIB var to be missing, we'll hash the empty string
	AStackString<> libVar;
	FBuild::Get().GetLibEnvVar( libVar );
	return xxHash::Calc32( libVar );
}

// IsCleanPath
//------------------------------------------------------------------------------
#if defined( ASSERTS_ENABLED )
	/*static*/ bool NodeGraph::IsCleanPath( const AString & path )
	{
		AStackString< 1024 > clean;
		CleanPath( path, clean );
		return ( path == clean );
	}
#endif

//------------------------------------------------------------------------------<|MERGE_RESOLUTION|>--- conflicted
+++ resolved
@@ -206,7 +206,6 @@
 //------------------------------------------------------------------------------
 NodeGraph::LoadResult NodeGraph::Load( IOStream & stream, const char * nodeGraphDBFile )
 {
-<<<<<<< HEAD
 	bool compatibleDB = true;
 	Array< UsedFile > usedFiles;
 	if ( ReadHeaderAndUsedFiles( stream, nodeGraphDBFile, usedFiles, compatibleDB ) == false )
@@ -318,7 +317,9 @@
 			{
 				return LoadResult::LOAD_ERROR;
 			}
-			if ( FBuild::Get().ImportEnvironmentVar( varName.Get(), varValue, importedVarHash ) == false )
+
+            bool optional = ( savedVarHash == 0 ); // a hash of 0 means the env var was missing when it was evaluated
+            if ( FBuild::Get().ImportEnvironmentVar( varName.Get(), optional, varValue, importedVarHash ) == false )
 			{
 				// make sure the user knows why some things might re-build
 				FLOG_WARN( "'%s' Environment variable was not found - BFF will be re-parsed\n", varName.Get() );
@@ -405,208 +406,6 @@
 	FBuild::Get().SetWorkerList( workerList );
 
 	return LoadResult::OK;
-=======
-    bool compatibleDB = true;
-    Array< UsedFile > usedFiles;
-    if ( ReadHeaderAndUsedFiles( stream, nodeGraphDBFile, usedFiles, compatibleDB ) == false )
-    {
-        return LoadResult::LOAD_ERROR;
-    }
-
-    // old or otherwise incompatible DB version?
-    if ( !compatibleDB )
-    {
-        FLOG_WARN( "Database version has changed (clean build will occur)." );
-        return LoadResult::OK_BFF_CHANGED;
-    }
-
-    // check if any files used have changed
-    for ( size_t i=0; i<usedFiles.GetSize(); ++i )
-    {
-        const AString & fileName = usedFiles[ i ].m_FileName;
-        const uint64_t timeStamp = FileIO::GetFileLastWriteTime( fileName );
-        if ( timeStamp == usedFiles[ i ].m_TimeStamp )
-        {
-            continue; // timestamps match, no need to check hashes
-        }
-
-        FileStream fs;
-        if ( fs.Open( fileName.Get(), FileStream::READ_ONLY ) == false )
-        {
-            FLOG_INFO( "BFF file '%s' missing or unopenable (reparsing will occur).", fileName.Get() );
-            return LoadResult::OK_BFF_CHANGED; // not opening the file is not an error, it could be not needed anymore
-        }
-
-        const size_t size = (size_t)fs.GetFileSize();
-        AutoPtr< void > mem( ALLOC( size ) );
-        if ( fs.Read( mem.Get(), size ) != size )
-        {
-            return LoadResult::LOAD_ERROR; // error reading
-        }
-
-        const uint64_t dataHash = xxHash::Calc64( mem.Get(), size );
-        if ( dataHash == usedFiles[ i ].m_DataHash )
-        {
-            // file didn't change, update stored timestamp to save time on the next run
-            usedFiles[ i ].m_TimeStamp = timeStamp;
-            continue;
-        }
-
-        FLOG_WARN( "BFF file '%s' has changed (reparsing will occur).", fileName.Get() );
-        return LoadResult::OK_BFF_CHANGED;
-    }
-
-    m_UsedFiles = usedFiles;
-
-    // TODO:C The serialization of these settings doesn't really belong here (not part of node graph)
-    // cachepath
-    AStackString<> cachePath;
-    if ( stream.Read( cachePath ) == false )
-    {
-        return LoadResult::LOAD_ERROR;
-    }
-
-    // cache plugin dll
-    AStackString<> cachePluginDLL;
-    if ( stream.Read( cachePluginDLL ) == false )
-    {
-        return LoadResult::LOAD_ERROR;
-    }
-
-    // environment
-    uint32_t envStringSize = 0;
-    if ( stream.Read( envStringSize ) == false )
-    {
-        return LoadResult::LOAD_ERROR;
-    }
-    AutoPtr< char > envString;
-    AStackString<> libEnvVar;
-    if ( envStringSize > 0 )
-    {
-        envString = ( (char *)ALLOC( envStringSize ) );
-        if ( stream.Read( envString.Get(), envStringSize ) == false )
-        {
-            return LoadResult::LOAD_ERROR;
-        }
-        if ( stream.Read( libEnvVar ) == false )
-        {
-            return LoadResult::LOAD_ERROR;
-        }
-    }
-
-    // imported environment variables
-    uint32_t importedEnvironmentsVarsSize = 0;
-    if ( stream.Read( importedEnvironmentsVarsSize ) == false )
-    {
-        return LoadResult::LOAD_ERROR;
-    }
-    if ( importedEnvironmentsVarsSize > 0 )
-    {
-        AStackString<> varName;
-        AStackString<> varValue;
-        uint32_t savedVarHash = 0;
-        uint32_t importedVarHash = 0;
-
-        for ( uint32_t i = 0; i < importedEnvironmentsVarsSize; ++i )
-        {
-            if ( stream.Read( varName ) == false )
-            {
-                return LoadResult::LOAD_ERROR;
-            }
-            if ( stream.Read( savedVarHash ) == false )
-            {
-                return LoadResult::LOAD_ERROR;
-            }
-
-            bool optional = ( savedVarHash == 0 ); // a hash of 0 means the env var was missing when it was evaluated
-            if ( FBuild::Get().ImportEnvironmentVar( varName.Get(), optional, varValue, importedVarHash ) == false )
-            {
-                // make sure the user knows why some things might re-build
-                FLOG_WARN( "'%s' Environment variable was not found - BFF will be re-parsed\n", varName.Get() );
-                return LoadResult::OK_BFF_CHANGED;
-            }
-            if ( importedVarHash != savedVarHash )
-            {
-                // make sure the user knows why some things might re-build
-                FLOG_WARN( "'%s' Environment variable has changed - BFF will be re-parsed\n", varName.Get() );
-                return LoadResult::OK_BFF_CHANGED;
-            }
-        }
-    }
-
-    // check if 'LIB' env variable has changed
-    uint32_t libEnvVarHashInDB( 0 );
-    if ( stream.Read( libEnvVarHashInDB ) == false )
-    {
-        return LoadResult::LOAD_ERROR;
-    }
-    else
-    {
-        // If the Environment will be overriden, make sure we use the LIB from that
-        const uint32_t libEnvVarHash = ( envStringSize > 0 ) ? xxHash::Calc32( libEnvVar ) : GetLibEnvVarHash();
-        if ( libEnvVarHashInDB != libEnvVarHash )
-        {
-            // make sure the user knows why some things might re-build
-            FLOG_WARN( "'%s' Environment variable has changed - BFF will be re-parsed\n", "LIB" );
-            return LoadResult::OK_BFF_CHANGED;
-        }
-    }
-
-    // worker list
-    Array< AString > workerList( 0, true );
-    if ( stream.Read( workerList ) == false )
-    {
-        return LoadResult::LOAD_ERROR;
-    }
-
-    ASSERT( m_AllNodes.GetSize() == 0 );
-
-    // Read nodes
-    uint32_t numNodes;
-    if ( stream.Read( numNodes ) == false )
-    {
-        return LoadResult::LOAD_ERROR;
-    }
-
-    m_AllNodes.SetSize( numNodes );
-    memset( m_AllNodes.Begin(), 0, numNodes * sizeof( Node * ) );
-    for ( uint32_t i=0; i<numNodes; ++i )
-    {
-        if ( LoadNode( stream ) == false )
-        {
-            return LoadResult::LOAD_ERROR;
-        }
-    }
-
-    // sanity check loading
-    for ( size_t i=0; i<numNodes; ++i )
-    {
-        ASSERT( m_AllNodes[ i ] ); // each node was loaded
-        ASSERT( m_AllNodes[ i ]->GetIndex() == i ); // index was correctly persisted
-    }
-
-    // Everything OK - propagate global settings
-    //------------------------------------------------
-
-    // Cache
-    if ( cachePath.IsEmpty() == false ) // override environment only if not empty
-    {
-        FunctionSettings::SetCachePath( cachePath );
-        FBuild::Get().SetCachePath( cachePath );
-    }
-    FBuild::Get().SetCachePluginDLL( cachePluginDLL );
-
-    // Environment
-    if ( envStringSize > 0 )
-    {
-        FBuild::Get().SetEnvironmentString( envString.Get(), envStringSize, libEnvVar );
-    }
-
-    // Workers
-    FBuild::Get().SetWorkerList( workerList );
-
-    return LoadResult::OK;
->>>>>>> fd5239ea
 }
 
 // LoadNode

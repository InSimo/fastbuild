--- conflicted
+++ resolved
@@ -55,11 +55,7 @@
 	}
 	inline ~NodeGraphHeader() {}
 
-<<<<<<< HEAD
-	enum { NODE_GRAPH_CURRENT_VERSION = 72 };
-=======
 	enum { NODE_GRAPH_CURRENT_VERSION = 75 };
->>>>>>> 3fbe1545
 
 	bool IsValid() const
 	{

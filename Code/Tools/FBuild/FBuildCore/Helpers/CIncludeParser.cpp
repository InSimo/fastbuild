--- conflicted
+++ resolved
@@ -111,23 +111,6 @@
 
 		// validates the windows path
 		bool validated = ( includeStart < includeEnd );
-<<<<<<< HEAD
-		for ( ; validated && ch < includeEnd ; ++ch )
-		{
-			switch ( *ch )
-			{
-			// https://msdn.microsoft.com/en-us/library/windows/desktop/aa365247(v=vs.85).aspx
-			case '<':
-			case '>':
-			case '"':
-			case '|':
-			case '?':
-			case '*':
-				validated = false;
-				break;
-			default:
-				break;
-=======
 		for ( ; validated && ( ch < includeEnd ); ++ch )
 		{
 			switch ( *ch )
@@ -143,7 +126,6 @@
     				break;
     			default:
     				break;
->>>>>>> 51a956fc
 			}
 		}
 

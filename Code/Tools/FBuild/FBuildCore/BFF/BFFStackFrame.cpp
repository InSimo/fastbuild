--- conflicted
+++ resolved
@@ -178,21 +178,12 @@
 	}
 }
 
-<<<<<<< HEAD
-// ConcatStructs
-//------------------------------------------------------------------------------
-BFFVariable * BFFStackFrame::ConcatVars(const AString & name,
-                                        const BFFVariable * lhs,
-                                        const BFFVariable * rhs,
-                                        BFFStackFrame * frame )
-=======
 // ConcatVars
 //------------------------------------------------------------------------------
 BFFVariable * BFFStackFrame::ConcatVars( const AString & name,
                                          const BFFVariable * lhs,
                                          const BFFVariable * rhs,
                                          BFFStackFrame * frame )
->>>>>>> 51a956fc
 {
     frame = frame ? frame : s_StackHead;
 
@@ -200,13 +191,8 @@
 	ASSERT( lhs );
     ASSERT( rhs );
 
-<<<<<<< HEAD
-    BFFVariable *const newVar = lhs->DeepConcat(name, *rhs);
-    frame->CreateOrReplaceVarMutableNoRecurse(newVar);
-=======
     BFFVariable *const newVar = lhs->ConcatVarsRecurse( name, *rhs );
     frame->CreateOrReplaceVarMutableNoRecurse( newVar );
->>>>>>> 51a956fc
 
     return newVar;
 }
@@ -322,11 +308,7 @@
 	return nullptr;
 }
 
-<<<<<<< HEAD
-// GetVarMutableNoRecurse
-=======
 // CreateOrReplaceVarMutableNoRecurse
->>>>>>> 51a956fc
 //------------------------------------------------------------------------------
 void BFFStackFrame::CreateOrReplaceVarMutableNoRecurse( BFFVariable *var )
 {
@@ -346,11 +328,7 @@
 		}
 	}
 
-<<<<<<< HEAD
-    m_Variables.Append(var);
-=======
     m_Variables.Append( var );
->>>>>>> 51a956fc
 }
 
 //------------------------------------------------------------------------------
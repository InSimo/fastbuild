// FunctionExecutable
//------------------------------------------------------------------------------

// Includes
//------------------------------------------------------------------------------
#include "Tools/FBuild/FBuildCore/PrecompiledHeader.h"

#include "FunctionExecutable.h"
#include "Tools/FBuild/FBuildCore/FBuild.h"
#include "Tools/FBuild/FBuildCore/FLog.h"
#include "Tools/FBuild/FBuildCore/BFF/BFFStackFrame.h"
#include "Tools/FBuild/FBuildCore/BFF/BFFVariable.h"
#include "Tools/FBuild/FBuildCore/Graph/AliasNode.h"
#include "Tools/FBuild/FBuildCore/Graph/DLLNode.h"
#include "Tools/FBuild/FBuildCore/Graph/ExeNode.h"
#include "Tools/FBuild/FBuildCore/Graph/NodeGraph.h"
#include "Tools/FBuild/FBuildCore/Helpers/Args.h"

// Core
#include "Core/Env/Env.h"
#include "Core/FileIO/FileIO.h"
#include "Core/FileIO/PathUtils.h"

// CONSTRUCTOR
//------------------------------------------------------------------------------
FunctionExecutable::FunctionExecutable()
: Function( "Executable" )
{
}

// AcceptsHeader
//------------------------------------------------------------------------------
/*virtual*/ bool FunctionExecutable::AcceptsHeader() const
{
    return true;
}

// Commit
//------------------------------------------------------------------------------
/*virtual*/ bool FunctionExecutable::Commit( NodeGraph & nodeGraph, const BFFIterator & funcStartIter ) const
{
    // make sure all required variables are defined
    const BFFVariable * linker = BFFStackFrame::GetVar( ".Linker" );
    if ( linker == nullptr )
    {
        Error::Error_1101_MissingProperty( funcStartIter, this, AStackString<>( "Linker" ) );
        return false;
    }
    AStackString<> linkerOutput;
    if ( !GetString( funcStartIter, linkerOutput, ".LinkerOutput", true ) )
    {
        return false; // GetString will have emitted error
    }
    if ( PathUtils::IsFolderPath( linkerOutput ) )
    {
        Error::Error_1105_PathNotAllowed( funcStartIter, this, ".LinkerOutput", linkerOutput );
        return false;
    }
    const BFFVariable * linkerOptions = BFFStackFrame::GetVar( ".LinkerOptions" );
    if ( linkerOptions == nullptr )
    {
        Error::Error_1101_MissingProperty( funcStartIter, this, AStackString<>( "LinkerOptions" ) );
        return false;
    }
    const BFFVariable * libraries = BFFStackFrame::GetVar( ".Libraries" );
    if ( libraries == nullptr )
    {
        Error::Error_1101_MissingProperty( funcStartIter, this, AStackString<>( "Libraries" ) );
        return false;
    }

    // Check input/output for Linker
    {
        const AString & args = linkerOptions->GetString();
        bool hasInputToken = ( args.Find( "%1" ) || args.Find( "\"%1\"" ) );
        if ( hasInputToken == false )
        {
            Error::Error_1106_MissingRequiredToken( funcStartIter, this, ".LinkerOptions", "%1" );
            return false;
        }
        bool hasOutputToken = ( args.Find( "%2" ) || args.Find( "\"%2\"" ) );
        if ( hasOutputToken == false )
        {
            Error::Error_1106_MissingRequiredToken( funcStartIter, this, ".LinkerOptions", "%2" );
            return false;
        }
    }

    // Optional linker stamping
    Node * linkerStampExe( nullptr );
    AStackString<> linkerStampExeArgs;
    if ( !GetFileNode( nodeGraph, funcStartIter, linkerStampExe, ".LinkerStampExe" ) ||
         !GetString( funcStartIter, linkerStampExeArgs, ".LinkerStampExeArgs" ) )
    {
        return false; // GetString will have emitted an error
    }

    // Optional linker type
    AStackString<> linkerType;
    if ( !GetString( funcStartIter, linkerType, ".LinkerType" ) )
    {
        return false; // GetString will have emitted error
    }
    linkerType.ToLower();

<<<<<<< HEAD
	// we'll build a list of libraries to link
	Dependencies libraryNodes( 64, true );

	// has a list been provided?
	if ( libraries->IsArrayOfStrings() )
	{
		// convert string list to nodes
		const Array< AString > & libraryNames = libraries->GetArrayOfStrings();
		for ( Array< AString >::ConstIter it = libraryNames.Begin();
			  it != libraryNames.End();
			  it++ )
		{
			if ( DependOnNode( nodeGraph, funcStartIter, *it, libraryNodes ) == false )
			{
				return false; // DependOnNode will have emitted an error
			}
		}
	}
	else if ( libraries->IsString() )
	{
		// handle this one node
		if ( DependOnNode( nodeGraph, funcStartIter, libraries->GetString(), libraryNodes ) == false )
		{
			return false; // DependOnNode will have emitted an error
		}
	}
	else
	{
		Error::Error_1050_PropertyMustBeOfType( funcStartIter, this, "Libraries", libraries->GetType(), BFFVariable::VAR_STRING, BFFVariable::VAR_ARRAY_OF_STRINGS );
		return false;
	}

	// Check for existing node
	if ( nodeGraph.FindNode( linkerOutput ) )
	{
		Error::Error_1100_AlreadyDefined( funcStartIter, this, linkerOutput );
		return false;
	}

	// Assembly Resources
	Dependencies assemblyResources;
	if ( !GetNodeList( nodeGraph, funcStartIter, ".LinkerAssemblyResources", assemblyResources, false ) )
	{
		return false; // GetNodeList will have emitted error
	}

	// Determine flags
	uint32_t flags = LinkerNode::DetermineFlags( linkerType, linker->GetString(), linkerOptions->GetString() );
	bool isADLL = ( ( flags & LinkerNode::LINK_FLAG_DLL ) != 0 );

	bool linkObjects = isADLL ? true : false;
	if ( GetBool( funcStartIter, linkObjects, ".LinkerLinkObjects", linkObjects, false ) == false )
	{
		return false;
	}
	if ( linkObjects )
	{
		flags |= LinkerNode::LINK_OBJECTS;
	}

	// Get additional inputs
	Dependencies otherInputs;
	if (!GetNodeList(nodeGraph, funcStartIter, ".LinkerOtherInputs", otherInputs, false))
	{
		return false; // GetNodeList will have emitted error
	}

	// get inputs not passed through 'LibraryNodes' (i.e. directly specified on the cmd line)
	Dependencies otherLibraryNodes( 64, true );
	otherLibraryNodes.Append(otherInputs);
	if ( ( flags & ( LinkerNode::LINK_FLAG_MSVC | LinkerNode::LINK_FLAG_GCC | LinkerNode::LINK_FLAG_SNC | LinkerNode::LINK_FLAG_ORBIS_LD | LinkerNode::LINK_FLAG_GREENHILLS_ELXR | LinkerNode::LINK_FLAG_CODEWARRIOR_LD ) ) != 0 )
	{
		const bool msvcStyle = ( ( flags & LinkerNode::LINK_FLAG_MSVC ) == LinkerNode::LINK_FLAG_MSVC );
		if ( !GetOtherLibraries( nodeGraph, funcStartIter, linkerOptions->GetString(), otherLibraryNodes, msvcStyle ) )
		{
			return false; // will have emitted error
		}
	}

	// check for Import Library override
	AStackString<> importLibName;
	if ( ( flags & LinkerNode::LINK_FLAG_MSVC ) != 0 )
	{
		GetImportLibName( linkerOptions->GetString(), importLibName );
	}

	// make node for exe
	Node * n( nullptr );
	if ( isADLL )
	{
		n = nodeGraph.CreateDLLNode( linkerOutput,
							  libraryNodes,
							  otherLibraryNodes,
							  linkerType,
							  linker->GetString(),
							  linkerOptions->GetString(),
							  flags,
							  assemblyResources,
							  importLibName,
							  linkerStampExe,
							  linkerStampExeArgs );
	}
	else
	{
		n = nodeGraph.CreateExeNode( linkerOutput,
							  libraryNodes,
							  otherLibraryNodes,
							  linkerType,
							  linker->GetString(),
							  linkerOptions->GetString(),
							  flags,
							  assemblyResources,
							  importLibName,
							  linkerStampExe,
							  linkerStampExeArgs );
	}

	return ProcessAlias( nodeGraph, funcStartIter, n );
=======
    // we'll build a list of libraries to link
    Dependencies libraryNodes( 64, true );

    // has a list been provided?
    if ( libraries->IsArrayOfStrings() )
    {
        // convert string list to nodes
        const Array< AString > & libraryNames = libraries->GetArrayOfStrings();
        for ( Array< AString >::ConstIter it = libraryNames.Begin();
              it != libraryNames.End();
              it++ )
        {
            if ( DependOnNode( nodeGraph, funcStartIter, *it, libraryNodes ) == false )
            {
                return false; // DependOnNode will have emitted an error
            }
        }
    }
    else if ( libraries->IsString() )
    {
        // handle this one node
        if ( DependOnNode( nodeGraph, funcStartIter, libraries->GetString(), libraryNodes ) == false )
        {
            return false; // DependOnNode will have emitted an error
        }
    }
    else
    {
        Error::Error_1050_PropertyMustBeOfType( funcStartIter, this, "Libraries", libraries->GetType(), BFFVariable::VAR_STRING, BFFVariable::VAR_ARRAY_OF_STRINGS );
        return false;
    }

    // Check for existing node
    if ( nodeGraph.FindNode( linkerOutput ) )
    {
        Error::Error_1100_AlreadyDefined( funcStartIter, this, linkerOutput );
        return false;
    }

    // Assembly Resources
    Dependencies assemblyResources;
    if ( !GetNodeList( nodeGraph, funcStartIter, ".LinkerAssemblyResources", assemblyResources, false ) )
    {
        return false; // GetNodeList will have emitted error
    }

    // Determine flags
    uint32_t flags = LinkerNode::DetermineFlags( linkerType, linker->GetString(), linkerOptions->GetString() );
    bool isADLL = ( ( flags & LinkerNode::LINK_FLAG_DLL ) != 0 );

    bool linkObjects = isADLL ? true : false;
    if ( GetBool( funcStartIter, linkObjects, ".LinkerLinkObjects", linkObjects, false ) == false )
    {
        return false;
    }
    if ( linkObjects )
    {
        flags |= LinkerNode::LINK_OBJECTS;
    }

    // get inputs not passed through 'LibraryNodes' (i.e. directly specified on the cmd line)
    Dependencies otherLibraryNodes( 64, true );
    if ( ( flags & ( LinkerNode::LINK_FLAG_MSVC | LinkerNode::LINK_FLAG_GCC | LinkerNode::LINK_FLAG_SNC | LinkerNode::LINK_FLAG_ORBIS_LD | LinkerNode::LINK_FLAG_GREENHILLS_ELXR | LinkerNode::LINK_FLAG_CODEWARRIOR_LD ) ) != 0 )
    {
        const bool msvcStyle = ( ( flags & LinkerNode::LINK_FLAG_MSVC ) == LinkerNode::LINK_FLAG_MSVC );
        if ( !GetOtherLibraries( nodeGraph, funcStartIter, linkerOptions->GetString(), otherLibraryNodes, msvcStyle ) )
        {
            return false; // will have emitted error
        }
    }

    // check for Import Library override
    AStackString<> importLibName;
    if ( ( flags & LinkerNode::LINK_FLAG_MSVC ) != 0 )
    {
        GetImportLibName( linkerOptions->GetString(), importLibName );
    }

    // make node for exe
    Node * n( nullptr );
    if ( isADLL )
    {
        n = nodeGraph.CreateDLLNode( linkerOutput,
                              libraryNodes,
                              otherLibraryNodes,
                              linkerType,
                              linker->GetString(),
                              linkerOptions->GetString(),
                              flags,
                              assemblyResources,
                              importLibName,
                              linkerStampExe,
                              linkerStampExeArgs );
    }
    else
    {
        n = nodeGraph.CreateExeNode( linkerOutput,
                              libraryNodes,
                              otherLibraryNodes,
                              linkerType,
                              linker->GetString(),
                              linkerOptions->GetString(),
                              flags,
                              assemblyResources,
                              importLibName,
                              linkerStampExe,
                              linkerStampExeArgs );
    }

    return ProcessAlias( nodeGraph, funcStartIter, n );
>>>>>>> 78bfc394
}

// DependOnNode
//------------------------------------------------------------------------------
bool FunctionExecutable::DependOnNode( NodeGraph & nodeGraph,
                                       const BFFIterator & iter,
                                       const AString & nodeName,
                                       Dependencies & nodes ) const
{
    // silently ignore empty nodes
    if ( nodeName.IsEmpty() )
    {
        return true;
    }

    Node * node = nodeGraph.FindNode( nodeName );

    // does it exist?
    if ( node != nullptr )
    {
        // process it
        return DependOnNode( iter, node, nodes );
    }

    // node not found - create a new FileNode, assuming we are
    // linking against an externally built library
    node = nodeGraph.CreateFileNode( nodeName );
    nodes.Append( Dependency( node ) );
    return true;
}

// DependOnNode
//------------------------------------------------------------------------------
bool FunctionExecutable::DependOnNode( const BFFIterator & iter, Node * node, Dependencies & nodes ) const
{
    ASSERT( node );

    // a previously declared library?
    if ( node->GetType() == Node::LIBRARY_NODE )
    {
        // can link directly to it
        nodes.Append( Dependency( node ) );
        return true;
    }

    // a previously declared object list?
    if ( node->GetType() == Node::OBJECT_LIST_NODE )
    {
        // can link directly to it
        nodes.Append( Dependency( node ) );
        return true;
    }

    // a dll?
    if ( node->GetType() == Node::DLL_NODE )
    {
        // TODO:B Depend on import lib
        nodes.Append( Dependency( node, true ) ); // NOTE: Weak dependency
        return true;
    }

    // a previously declared external file?
    if ( node->GetType() == Node::FILE_NODE )
    {
        // can link directy against it
        nodes.Append( Dependency( node ) );
        return true;
    }

    // a file copy?
    if ( node->GetType() == Node::COPY_FILE_NODE )
    {
        // depend on copy - will use input at build time
        nodes.Append( Dependency( node ) );
        return true;
    }

    // an external executable?
    if ( node->GetType() == Node::EXEC_NODE )
    {
        // depend on ndoe - will use exe output at build time
        nodes.Append( Dependency( node ) );
        return true;
    }

    // a group (alias)?
    if ( node->GetType() == Node::ALIAS_NODE )
    {
        // handle all targets in alias
        AliasNode * an = node->CastTo< AliasNode >();
        const Dependencies & aliasNodeList = an->GetAliasedNodes();
        const Dependencies::Iter end = aliasNodeList.End();
        for ( Dependencies::Iter it = aliasNodeList.Begin();
              it != end;
              ++it )
        {
            if ( DependOnNode( iter, it->GetNode(), nodes ) == false )
            {
                return false; // something went wrong lower down
            }
        }
        return true; // all nodes in group handled ok
    }

    // don't know how to handle this type of node
    Error::Error_1005_UnsupportedNodeType( iter, this, "Libraries", node->GetName(), node->GetType() );
    return false;
}

// GetImportLibName
//------------------------------------------------------------------------------
void FunctionExecutable::GetImportLibName( const AString & args, AString & importLibName ) const
{
    // split to individual tokens
    Array< AString > tokens;
    args.Tokenize( tokens );

    const AString * const end = tokens.End();
    for ( const AString * it = tokens.Begin(); it != end; ++it )
    {
        if ( LinkerNode::IsStartOfLinkerArg_MSVC( *it, "IMPLIB:" ) )
        {
            const char * impStart = it->Get() + 8;
            const char * impEnd = it->GetEnd();

            // if token is exactly /IMPLIB: then value is next token
            if ( impStart == impEnd )
            {
                ++it;
                // handle missing next value
                if ( it == end )
                {
                    return; // we just pretend it doesn't exist and let the linker complain
                }

                impStart = it->Get();
                impEnd = it->GetEnd();
            }

            Args::StripQuotes( impStart, impEnd, importLibName );
        }
    }
}

// GetOtherLibraries
//------------------------------------------------------------------------------
bool FunctionExecutable::GetOtherLibraries( NodeGraph & nodeGraph,
                                            const BFFIterator & iter,
                                            const AString & args,
                                            Dependencies & otherLibraries,
                                            bool msvc ) const
{
    // split to individual tokens
    Array< AString > tokens;
    args.Tokenize( tokens );

    bool ignoreAllDefaultLibs = false;
    Array< AString > defaultLibsToIgnore( 8, true );
    Array< AString > defaultLibs( 16, true );
    Array< AString > libs( 16, true );
    Array< AString > dashlLibs( 16, true );
    Array< AString > libPaths( 16, true );
    Array< AString > envLibPaths( 32, true );

    // extract lib path from system if present
    AStackString< 1024 > libVar;
    if ( Env::GetEnvVariable( "LIB", libVar ) )
    {
        libVar.Tokenize( envLibPaths, ';' );
    }

    const AString * const end = tokens.End();
    for ( const AString * it = tokens.Begin(); it != end; ++it )
    {
        const AString & token = *it;

        // MSVC style
        if ( msvc )
        {
            // /NODEFAULTLIB
            if ( LinkerNode::IsLinkerArg_MSVC( token, "NODEFAULTLIB" ) )
            {
                ignoreAllDefaultLibs = true;
                continue;
            }

            // /NODEFAULTLIB:
            if ( GetOtherLibsArg( "NODEFAULTLIB:", defaultLibsToIgnore, it, end, false, msvc ) )
            {
                continue;
            }

            // /DEFAULTLIB:
            if ( GetOtherLibsArg( "DEFAULTLIB:", defaultLibs, it, end, false, msvc ) )
            {
                continue;
            }

            // /LIBPATH:
            if ( GetOtherLibsArg( "LIBPATH:", libPaths, it, end, true, msvc ) ) // true = canonicalize path
            {
                continue;
            }

            // some other linker argument?
            if ( token.BeginsWith( '/' ) || token.BeginsWith( '-' ) )
            {
                continue;
            }
        }

        // GCC/SNC style
        if ( !msvc )
        {
            // We don't need to check for this, as there is no default lib passing on
            // the cmd line.
            // -nodefaultlibs
            //if ( token == "-nodefaultlibs" )
            //{
            //  ignoreAllDefaultLibs = true;
            //  continue;
            //}

            // -L (lib path)
            if ( GetOtherLibsArg( "L", libPaths, it, end, false, msvc ) )
            {
                continue;
            }

            // -l (lib)
            if ( GetOtherLibsArg( "l", dashlLibs, it, end, false, msvc ) )
            {
                continue;
            }

            // some other linker argument?
            if ( token.BeginsWith( '-' ) )
            {
                continue;
            }
        }

        // build time substitution?
        if ( token.BeginsWith( '%' ) ||     // %1
             token.BeginsWith( "'%" ) ||    // '%1'
             token.BeginsWith( "\"%" ) )    // "%1"
        {
            continue;
        }

        // anything left is an input to the linker
        AStackString<> libName;
        Args::StripQuotes( token.Get(), token.GetEnd(), libName );
        if ( token.IsEmpty() == false )
        {
            libs.Append( libName );
        }
    }

    // filter default libs
    if ( ignoreAllDefaultLibs )
    {
        // filter all default libs
        defaultLibs.Clear();
    }
    else
    {
        // filter specifically listed default libs
        const AString * const endI = defaultLibsToIgnore.End();
        for ( const AString * itI = defaultLibsToIgnore.Begin(); itI != endI; ++itI )
        {
            const AString * const endD = defaultLibs.End();
            for ( AString * itD = defaultLibs.Begin(); itD != endD; ++itD )
            {
                if ( itI->CompareI( *itD ) == 0 )
                {
                    defaultLibs.Erase( itD );
                    break;
                }
            }
        }
    }

    if ( !msvc )
    {
        // convert -l<name> style libs to lib<name>.a
        const AString * const endDL = dashlLibs.End();
        for ( const AString * itDL = dashlLibs.Begin(); itDL != endDL; ++itDL )
        {
            AStackString<> libName;
            libName += "lib";
            libName += *itDL;
            libName += ".a";
            libs.Append( libName );
        }
    }

    // any remaining default libs are treated the same as libs
    libs.Append( defaultLibs );

    // use Environment libpaths if found (but used after LIBPATH provided ones)
    libPaths.Append( envLibPaths );

    // convert libs to nodes
    const AString * const endL = libs.End();
    for ( const AString * itL = libs.Begin(); itL != endL; ++itL )
    {
        bool found = false;

        // is the file a full path?
        if ( ( itL->GetLength() > 2 ) && ( (*itL)[ 1 ] == ':' ) )
        {
            // check file exists in current location
            if ( !GetOtherLibrary( nodeGraph, iter, otherLibraries, AString::GetEmpty(), *itL, found ) )
            {
                return false; // GetOtherLibrary will have emitted error
            }
        }
        else
        {
            // check each libpath
            const AString * const endP = libPaths.End();
            for ( const AString * itP = libPaths.Begin(); itP != endP; ++itP )
            {
                if ( !GetOtherLibrary( nodeGraph, iter, otherLibraries, *itP, *itL, found ) )
                {
                    return false; // GetOtherLibrary will have emitted error
                }

                if ( found )
                {
                    break;
                }

                // keep searching lib paths...
            }
        }

        // file does not exist on disk, and there is no rule to build it
        // Don't complain about this, because:
        //  a) We may be parsing rules on another OS (i.e. parsing Linux rules on Windows)
        //  b) User may have filtered some libs for platforms they don't care about (i.e. libs
        //     for PS4 on a PC developer's machine on a cross-platform team)
        // If the file is actually needed, the linker will emit an error during link-time.
    }

    return true;
}

// GetOtherLibrary
//------------------------------------------------------------------------------
bool FunctionExecutable::GetOtherLibrary( NodeGraph & nodeGraph,
                                          const BFFIterator & iter,
                                          Dependencies & libs,
                                          const AString & path,
                                          const AString & lib,
                                          bool & found ) const
{
    found = false;

    AStackString<> potentialNodeName( path );
    if ( !potentialNodeName.IsEmpty() )
    {
        PathUtils::EnsureTrailingSlash( potentialNodeName );
    }
    potentialNodeName += lib;
    AStackString<> potentialNodeNameClean;
    NodeGraph::CleanPath( potentialNodeName, potentialNodeNameClean );

    // see if a node already exists
    Node * node = nodeGraph.FindNode( potentialNodeNameClean );
    if ( node )
    {
        // aliases not supported - must point to something that provides a file
        if ( node->IsAFile() == false )
        {
            Error::Error_1103_NotAFile( iter, this, ".LinkerOptions", potentialNodeNameClean, node->GetType() );
            return false;
        }

        // found existing node
        libs.Append( Dependency( node ) );
        found = true;
        return true; // no error
    }

    // see if the file exists on disk at this location
    if ( FileIO::FileExists( potentialNodeNameClean.Get() ) )
    {
        node = nodeGraph.CreateFileNode( potentialNodeNameClean );
        libs.Append( Dependency( node ) );
        found = true;
        FLOG_INFO( "Additional library '%s' assumed to be '%s'\n", lib.Get(), potentialNodeNameClean.Get() );
        return true; // no error
    }

    return true; // no error
}

// GetOtherLibsArg
//------------------------------------------------------------------------------
/*static*/ bool FunctionExecutable::GetOtherLibsArg( const char * arg,
                                                     Array< AString > & list,
                                                     const AString * & it,
                                                     const AString * const & end,
                                                     bool canonicalizePath,
                                                     bool isMSVC )
{
    // check for expected arg
    if ( isMSVC )
    {
        if ( LinkerNode::IsStartOfLinkerArg_MSVC( *it, arg ) == false )
        {
            return false; // not our arg, not consumed
        }
    }
    else
    {
        if ( it->BeginsWith( arg ) == false )
        {
            return false; // not our arg, not consumed
        }
    }

    // get remainder of token after arg
    const char * valueStart = it->Get() + AString::StrLen( arg ) + 1;
    const char * valueEnd = it->GetEnd();

    // if no remainder, arg value is next token
    if ( valueStart == valueEnd )
    {
        ++it;

        // no more tokens? (malformed input)
        if ( it == end )
        {
            // ignore this item and let the linker complain about that
            return true; // arg consumed
        }

        // use next token a value
        valueStart = it->Get();
        valueEnd = it->GetEnd();
    }

    // eliminate quotes
    AStackString<> value;
    Args::StripQuotes( valueStart, valueEnd, value );

    // store if useful
    if ( value.IsEmpty() == false )
    {
        if ( canonicalizePath )
        {
            AStackString<> cleanValue;
            NodeGraph::CleanPath( value, cleanValue );
            PathUtils::EnsureTrailingSlash( cleanValue );
            list.Append( cleanValue );
        }
        else
        {
            list.Append( value );
        }
    }

    return true; // arg consumed
}

//------------------------------------------------------------------------------<|MERGE_RESOLUTION|>--- conflicted
+++ resolved
@@ -103,126 +103,6 @@
     }
     linkerType.ToLower();
 
-<<<<<<< HEAD
-	// we'll build a list of libraries to link
-	Dependencies libraryNodes( 64, true );
-
-	// has a list been provided?
-	if ( libraries->IsArrayOfStrings() )
-	{
-		// convert string list to nodes
-		const Array< AString > & libraryNames = libraries->GetArrayOfStrings();
-		for ( Array< AString >::ConstIter it = libraryNames.Begin();
-			  it != libraryNames.End();
-			  it++ )
-		{
-			if ( DependOnNode( nodeGraph, funcStartIter, *it, libraryNodes ) == false )
-			{
-				return false; // DependOnNode will have emitted an error
-			}
-		}
-	}
-	else if ( libraries->IsString() )
-	{
-		// handle this one node
-		if ( DependOnNode( nodeGraph, funcStartIter, libraries->GetString(), libraryNodes ) == false )
-		{
-			return false; // DependOnNode will have emitted an error
-		}
-	}
-	else
-	{
-		Error::Error_1050_PropertyMustBeOfType( funcStartIter, this, "Libraries", libraries->GetType(), BFFVariable::VAR_STRING, BFFVariable::VAR_ARRAY_OF_STRINGS );
-		return false;
-	}
-
-	// Check for existing node
-	if ( nodeGraph.FindNode( linkerOutput ) )
-	{
-		Error::Error_1100_AlreadyDefined( funcStartIter, this, linkerOutput );
-		return false;
-	}
-
-	// Assembly Resources
-	Dependencies assemblyResources;
-	if ( !GetNodeList( nodeGraph, funcStartIter, ".LinkerAssemblyResources", assemblyResources, false ) )
-	{
-		return false; // GetNodeList will have emitted error
-	}
-
-	// Determine flags
-	uint32_t flags = LinkerNode::DetermineFlags( linkerType, linker->GetString(), linkerOptions->GetString() );
-	bool isADLL = ( ( flags & LinkerNode::LINK_FLAG_DLL ) != 0 );
-
-	bool linkObjects = isADLL ? true : false;
-	if ( GetBool( funcStartIter, linkObjects, ".LinkerLinkObjects", linkObjects, false ) == false )
-	{
-		return false;
-	}
-	if ( linkObjects )
-	{
-		flags |= LinkerNode::LINK_OBJECTS;
-	}
-
-	// Get additional inputs
-	Dependencies otherInputs;
-	if (!GetNodeList(nodeGraph, funcStartIter, ".LinkerOtherInputs", otherInputs, false))
-	{
-		return false; // GetNodeList will have emitted error
-	}
-
-	// get inputs not passed through 'LibraryNodes' (i.e. directly specified on the cmd line)
-	Dependencies otherLibraryNodes( 64, true );
-	otherLibraryNodes.Append(otherInputs);
-	if ( ( flags & ( LinkerNode::LINK_FLAG_MSVC | LinkerNode::LINK_FLAG_GCC | LinkerNode::LINK_FLAG_SNC | LinkerNode::LINK_FLAG_ORBIS_LD | LinkerNode::LINK_FLAG_GREENHILLS_ELXR | LinkerNode::LINK_FLAG_CODEWARRIOR_LD ) ) != 0 )
-	{
-		const bool msvcStyle = ( ( flags & LinkerNode::LINK_FLAG_MSVC ) == LinkerNode::LINK_FLAG_MSVC );
-		if ( !GetOtherLibraries( nodeGraph, funcStartIter, linkerOptions->GetString(), otherLibraryNodes, msvcStyle ) )
-		{
-			return false; // will have emitted error
-		}
-	}
-
-	// check for Import Library override
-	AStackString<> importLibName;
-	if ( ( flags & LinkerNode::LINK_FLAG_MSVC ) != 0 )
-	{
-		GetImportLibName( linkerOptions->GetString(), importLibName );
-	}
-
-	// make node for exe
-	Node * n( nullptr );
-	if ( isADLL )
-	{
-		n = nodeGraph.CreateDLLNode( linkerOutput,
-							  libraryNodes,
-							  otherLibraryNodes,
-							  linkerType,
-							  linker->GetString(),
-							  linkerOptions->GetString(),
-							  flags,
-							  assemblyResources,
-							  importLibName,
-							  linkerStampExe,
-							  linkerStampExeArgs );
-	}
-	else
-	{
-		n = nodeGraph.CreateExeNode( linkerOutput,
-							  libraryNodes,
-							  otherLibraryNodes,
-							  linkerType,
-							  linker->GetString(),
-							  linkerOptions->GetString(),
-							  flags,
-							  assemblyResources,
-							  importLibName,
-							  linkerStampExe,
-							  linkerStampExeArgs );
-	}
-
-	return ProcessAlias( nodeGraph, funcStartIter, n );
-=======
     // we'll build a list of libraries to link
     Dependencies libraryNodes( 64, true );
 
@@ -285,6 +165,24 @@
 
     // get inputs not passed through 'LibraryNodes' (i.e. directly specified on the cmd line)
     Dependencies otherLibraryNodes( 64, true );
+    if ( ( flags & ( LinkerNode::LINK_FLAG_MSVC | LinkerNode::LINK_FLAG_GCC | LinkerNode::LINK_FLAG_SNC | LinkerNode::LINK_FLAG_ORBIS_LD | LinkerNode::LINK_FLAG_GREENHILLS_ELXR | LinkerNode::LINK_FLAG_CODEWARRIOR_LD ) ) != 0 )
+    {
+        const bool msvcStyle = ( ( flags & LinkerNode::LINK_FLAG_MSVC ) == LinkerNode::LINK_FLAG_MSVC );
+        if ( !GetOtherLibraries( nodeGraph, funcStartIter, linkerOptions->GetString(), otherLibraryNodes, msvcStyle ) )
+        {
+            return false; // will have emitted error
+        }
+    }
+    // Get additional inputs
+    Dependencies otherInputs;
+    if (!GetNodeList(nodeGraph, funcStartIter, ".LinkerOtherInputs", otherInputs, false))
+    {
+		return false; // GetNodeList will have emitted error
+	}
+
+    // get inputs not passed through 'LibraryNodes' (i.e. directly specified on the cmd line)
+    Dependencies otherLibraryNodes( 64, true );
+    otherLibraryNodes.Append(otherInputs);
     if ( ( flags & ( LinkerNode::LINK_FLAG_MSVC | LinkerNode::LINK_FLAG_GCC | LinkerNode::LINK_FLAG_SNC | LinkerNode::LINK_FLAG_ORBIS_LD | LinkerNode::LINK_FLAG_GREENHILLS_ELXR | LinkerNode::LINK_FLAG_CODEWARRIOR_LD ) ) != 0 )
     {
         const bool msvcStyle = ( ( flags & LinkerNode::LINK_FLAG_MSVC ) == LinkerNode::LINK_FLAG_MSVC );
@@ -333,7 +231,6 @@
     }
 
     return ProcessAlias( nodeGraph, funcStartIter, n );
->>>>>>> 78bfc394
 }
 
 // DependOnNode

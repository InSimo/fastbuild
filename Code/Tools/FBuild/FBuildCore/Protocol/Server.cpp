// Server.cpp
//------------------------------------------------------------------------------

// Includes
//------------------------------------------------------------------------------
#include "Tools/FBuild/FBuildCore/PrecompiledHeader.h"

#include "Server.h"
#include "Protocol.h"

#include "Tools/FBuild/FBuildCore/FLog.h"
#include "Tools/FBuild/FBuildCore/Helpers/ToolManifest.h"
#include "Tools/FBuild/FBuildCore/WorkerPool/Job.h"
#include "Tools/FBuild/FBuildCore/WorkerPool/JobQueueRemote.h"
#include "Tools/FBuild/FBuildCore/WorkerPool/WorkerThreadRemote.h"

#include "Core/FileIO/ConstMemoryStream.h"
#include "Core/FileIO/MemoryStream.h"
#include "Core/Profile/Profile.h"
#include "Core/Strings/AStackString.h"

// Defines
//------------------------------------------------------------------------------
#define SERVER_STATUS_SEND_FREQUENCY ( 1.0f )

// CONSTRUCTOR
//------------------------------------------------------------------------------
Server::Server()
    : m_ShouldExit( false )
    , m_Exited( false )
    , m_ClientList( 32, true )
{
    m_Thread = Thread::CreateThread( ThreadFuncStatic,
                                     "Server",
                                     ( 64 * KILOBYTE ),
                                     this );
    ASSERT( m_Thread );
}

// DESTRUCTOR
//------------------------------------------------------------------------------
Server::~Server()
{
    m_ShouldExit = true;
    JobQueueRemote::Get().WakeMainThread();
    while ( m_Exited == false )
    {
        Thread::Sleep( 1 );
    }

    ShutdownAllConnections();

    Thread::CloseHandle( m_Thread );

    const ToolManifest * const * end = m_Tools.End();
    for ( ToolManifest ** it = m_Tools.Begin(); it != end; ++it )
    {
        FDELETE *it;
    }
}

// GetHostForJob
//------------------------------------------------------------------------------
/*static*/ void Server::GetHostForJob( const Job * job, AString & hostName )
{
    const ClientState * cs = (const ClientState *)job->GetUserData();
    if ( cs )
    {
        hostName = cs->m_HostName;
    }
    else
    {
        hostName.Clear();
    }
}

// IsSynchingTool
//------------------------------------------------------------------------------
bool Server::IsSynchingTool( AString & statusStr ) const
{
    MutexHolder manifestMH( m_ToolManifestsMutex ); // ensure we don't make redundant requests

    const ToolManifest * const * end = m_Tools.End();
    ToolManifest ** it = m_Tools.Begin();
    while ( it != end )
    {
        if ( ( *it )->IsSynchronized() == false )
        {
            uint32_t synchDone;
            uint32_t synchTotal;
            bool synching = ( *it )->GetSynchronizationStatus( synchDone, synchTotal );
            if ( synching )
            {
                statusStr.Format( "Synchronizing Compiler %2.1f / %2.1f MiB\n",
                                    (float)synchDone / (float)MEGABYTE,
                                    (float)synchTotal / (float)MEGABYTE );
                return true;
            }
        }
        ++it;
    }

    return false; // no toolchain is currently synching
}

// OnConnected
//------------------------------------------------------------------------------
/*virtual*/ void Server::OnConnected( const ConnectionInfo * connection )
{
    ClientState * cs = FNEW( ClientState( connection ) );
    connection->SetUserData( cs );

    MutexHolder mh( m_ClientListMutex );
    m_ClientList.Append( cs );
}

//------------------------------------------------------------------------------
/*virtual*/ void Server::OnDisconnected( const ConnectionInfo * connection )
{
    ASSERT( connection );
    ClientState * cs = (ClientState *)connection->GetUserData();
    ASSERT( cs );

    // Unhook any jobs which are queued or in progress for this client
    // - deletes the queued jobs
    // - unhooks the UserData for in-progress jobs so the result is discarded on completion
    JobQueueRemote & jqr = JobQueueRemote::Get();
    jqr.CancelJobsWithUserData( cs );

    // check if any tool chain was being sync'd from this Client
    Array< ToolManifest * > cancelledManifests( 0, true );
    {
        MutexHolder manifestMH( m_ToolManifestsMutex );
        const ToolManifest * const * end = m_Tools.End();
        ToolManifest ** it = m_Tools.Begin();
        while ( it != end )
        {
            // if synchronizing from connection that was just disconnected...
            ToolManifest * tm = *it;
            if ( ( tm->IsSynchronized() == false ) &&
                 ( tm->GetUserData() == connection ) )
            {
                // ...flag any expected files as not synching
                tm->CancelSynchronizingFiles();
                tm->SetUserData( nullptr );
                cancelledManifests.Append( tm );
            }
            ++it;
        }
    }

    // free the serverstate structure
    MutexHolder mh( m_ClientListMutex );
    ClientState ** iter = m_ClientList.Find( cs );
    ASSERT( iter );
    m_ClientList.Erase( iter );

    // because we cancelled manifest syncrhonization, we need to check if other
    // connections are waiting for the same manifest
    {
        ClientState ** it = m_ClientList.Begin();
        const ClientState * const * end = m_ClientList.End();
        for ( ; it != end; ++it )
        {
            ClientState * otherCS = *it;

            MutexHolder mh2( otherCS->m_Mutex );
            const Job * const * jEnd = otherCS->m_WaitingJobs.End();
            for ( Job ** jIt = otherCS->m_WaitingJobs.Begin(); jIt != jEnd; ++jIt )
            {
                Job * j = *jIt;
                ToolManifest * jMan = j->GetToolManifest();
                if ( cancelledManifests.Find( jMan ) )
                {
                    RequestMissingFiles( otherCS->m_Connection, jMan );
                }
            }
        }
    }

    // This is usually null here, but might need to be freed if
    // we had the connection drop between message and payload
    FREE( (void *)( cs->m_CurrentMessage ) );

    // delete any jobs where we were waiting on Tool synchronization
    const Job * const * end = cs->m_WaitingJobs.End();
    for ( Job ** it=cs->m_WaitingJobs.Begin(); it!=end; ++it )
    {
        delete *it;
    }

    FDELETE cs;
}

// OnReceive
//------------------------------------------------------------------------------
/*virtual*/ void Server::OnReceive( const ConnectionInfo * connection, void * data, uint32_t size, bool & keepMemory )
{
    keepMemory = true; // we'll take care of freeing the memory

    ClientState * cs = (ClientState *)connection->GetUserData();
    ASSERT( cs );

    // are we expecting a msg, or the payload for a msg?
    void * payload = nullptr;
    size_t payloadSize = 0;
    if ( cs->m_CurrentMessage == nullptr )
    {
        // message
        cs->m_CurrentMessage = static_cast< const Protocol::IMessage * >( data );
        if ( cs->m_CurrentMessage->HasPayload() )
        {
            return;
        }
    }
    else
    {
        // payload
        ASSERT( cs->m_CurrentMessage->HasPayload() );
        payload = data;
        payloadSize = size;
    }


    // determine message type
    const Protocol::IMessage * imsg = cs->m_CurrentMessage;
    Protocol::MessageType messageType = imsg->GetType();

    PROTOCOL_DEBUG( "Client -> Server : %u (%s)\n", messageType, GetProtocolMessageDebugName( messageType ) );

    switch ( messageType )
    {
        case Protocol::MSG_CONNECTION:
        {
            const Protocol::MsgConnection * msg = static_cast< const Protocol::MsgConnection * >( imsg );
            Process( connection, msg );
            break;
        }
        case Protocol::MSG_STATUS:
        {
            const Protocol::MsgStatus * msg = static_cast< const Protocol::MsgStatus * >( imsg );
            Process( connection, msg );
            break;
        }
        case Protocol::MSG_NO_JOB_AVAILABLE:
        {
            const Protocol::MsgNoJobAvailable * msg = static_cast< const Protocol::MsgNoJobAvailable * >( imsg );
            Process( connection, msg );
            break;
        }
        case Protocol::MSG_JOB:
        {
            const Protocol::MsgJob * msg = static_cast< const Protocol::MsgJob * >( imsg );
            Process( connection, msg, payload, payloadSize );
            break;
        }
        case Protocol::MSG_MANIFEST:
        {
            const Protocol::MsgManifest * msg = static_cast< const Protocol::MsgManifest * >( imsg );
            Process( connection, msg, payload, payloadSize );
            break;
        }
        case Protocol::MSG_FILE:
        {
            const Protocol::MsgFile * msg = static_cast< const Protocol::MsgFile * >( imsg );
            Process( connection, msg, payload, payloadSize );
            break;
        }
        default:
        {
            // unknown message type
            ASSERT( false ); // this indicates a protocol bug
            Disconnect( connection );
            break;
        }
    }

    // free everything
    FREE( (void *)( cs->m_CurrentMessage ) );
    FREE( payload );
    cs->m_CurrentMessage = nullptr;
}

// Process( MsgConnection )
//------------------------------------------------------------------------------
void Server::Process( const ConnectionInfo * connection, const Protocol::MsgConnection * msg )
{
    // check for valid/supported protocol version
    if ( msg->GetProtocolVersion() != Protocol::PROTOCOL_VERSION )
    {
        AStackString<> remoteAddr;
        TCPConnectionPool::GetAddressAsString( connection->GetRemoteAddress(), remoteAddr );
        FLOG_WARN( "Disconnecting '%s' due to bad protocol version\n", remoteAddr.Get() );
        Disconnect( connection );
        return;
    }

    // take note of initial status of client
    ClientState * cs = (ClientState *)connection->GetUserData();
    cs->m_NumJobsAvailable = msg->GetNumJobsAvailable();
    cs->m_HostName = msg->GetHostName();
}

// Process( MsgStatus )
//------------------------------------------------------------------------------
void Server::Process( const ConnectionInfo * connection, const Protocol::MsgStatus * msg )
{
    // take note of latest status of client
    ClientState * cs = (ClientState *)connection->GetUserData();
    cs->m_NumJobsAvailable = msg->GetNumJobsAvailable();

    // Wake main thread to request jobs
    JobQueueRemote::Get().WakeMainThread();
}

// Process( MsgNoJobAvailable )
//------------------------------------------------------------------------------
void Server::Process( const ConnectionInfo * connection, const Protocol::MsgNoJobAvailable * )
{
    // We requested a job, but the client didn't have any left
    ClientState * cs = (ClientState *)connection->GetUserData();
    MutexHolder mh( cs->m_Mutex );
    ASSERT( cs->m_NumJobsRequested > 0 );
    cs->m_NumJobsRequested--;
}

// Process( MsgJob )
//------------------------------------------------------------------------------
void Server::Process( const ConnectionInfo * connection, const Protocol::MsgJob * msg, const void * payload, size_t payloadSize )
{
    ClientState * cs = (ClientState *)connection->GetUserData();
    MutexHolder mh( cs->m_Mutex );
    ASSERT( cs->m_NumJobsRequested > 0 );
    cs->m_NumJobsRequested--;
    cs->m_NumJobsActive++;

    // deserialize job
    ConstMemoryStream ms( payload, payloadSize );

    Job * job = FNEW( Job( ms ) );
    job->SetUserData( cs );

    //
    const uint64_t toolId = msg->GetToolId();
    ASSERT( toolId );

    MutexHolder manifestMH( m_ToolManifestsMutex ); // ensure we don't make redundant requests

    ToolManifest ** found = m_Tools.FindDeref( toolId );
    ToolManifest * manifest = found ? *found : nullptr;
    if ( manifest )
    {
        job->SetToolManifest( manifest );
        if ( manifest->IsSynchronized() )
        {
            // we have all the files - we can do the job
            JobQueueRemote::Get().QueueJob( job );
            return;
        }

        // missing some files - request them
        RequestMissingFiles( connection, manifest );
    }
    else
    {
        // first time seeing this tool

        // create manifest object
        manifest = FNEW( ToolManifest( toolId ) );
        job->SetToolManifest( manifest );
        m_Tools.Append( manifest );

        // request manifest of tool chain
        Protocol::MsgRequestManifest reqMsg( toolId );
        reqMsg.Send( connection );
    }

    // can't start job yet - put it on hold
    cs->m_WaitingJobs.Append( job );
}

// Process( MsgManifest )
//------------------------------------------------------------------------------
void Server::Process( const ConnectionInfo * connection, const Protocol::MsgManifest * msg, const void * payload, size_t payloadSize )
{
    ToolManifest * manifest = nullptr;
    const uint64_t toolId = msg->GetToolId();
    ConstMemoryStream ms( payload, payloadSize );

    {
        MutexHolder manifestMH( m_ToolManifestsMutex ); // ensure we don't make redundant requests

        // fill out the received manifest
        ToolManifest ** found = m_Tools.FindDeref( toolId );
        ASSERT( found );
        manifest = *found;
        manifest->Deserialize( ms, true ); // true == remote
    }

    // manifest has checked local files, from previous sessions an may
    // be synchronized
    if ( manifest->IsSynchronized() )
    {
        CheckWaitingJobs( manifest );
        return;
    }

    RequestMissingFiles( connection, manifest );
}

// Process( MsgFile )
//------------------------------------------------------------------------------
void Server::Process( const ConnectionInfo * connection, const Protocol::MsgFile * msg, const void * payload, size_t payloadSize )
{
    const uint64_t toolId = msg->GetToolId();
    const uint32_t fileId = msg->GetFileId();

    // Update the Manifest
    ToolManifest * manifest = nullptr;
    {
        MutexHolder manifestMH( m_ToolManifestsMutex );

        // fill out the received manifest
        ToolManifest ** found = m_Tools.FindDeref( toolId );
        ASSERT( found );
        manifest = *found;
        ASSERT( manifest->GetUserData() == connection ); (void)connection;

        if ( manifest->ReceiveFileData( fileId, payload, payloadSize ) == false )
        {
            // something went wrong storing the file
            FLOG_WARN( "Failed to store fileId %u for manifest 0x%llx\n", fileId, toolId );
            Disconnect( connection );
            return;
        }

        if ( manifest->IsSynchronized() == false )
        {
            // wait for more files
            return;
        }
        manifest->SetUserData( nullptr );
    }

    // ToolChain is now synchronized
    // Allow any jobs that were waiting on it to start
    CheckWaitingJobs( manifest );
}

// CheckWaitingJobs
//------------------------------------------------------------------------------
void Server::CheckWaitingJobs( const ToolManifest * manifest )
{
    // queue for start any jobs that may now be ready
    #ifdef ASSERTS_ENABLED
        bool atLeastOneJobStarted = false;
    #endif

    MutexHolder mhC( m_ClientListMutex );
    const ClientState * const * end = m_ClientList.End();
    for ( ClientState ** it = m_ClientList.Begin(); it!=end; ++it )
    {
        // For each connected client...
        ClientState * cs = *it;
        MutexHolder mh2( cs->m_Mutex );

        // .. check all jobs waiting for ToolManifests
        int32_t numJobs = (int32_t)cs->m_WaitingJobs.GetSize();
        for ( int32_t i=( numJobs -1 ); i >= 0; --i )
        {
            Job * job = cs->m_WaitingJobs[ i ];
            ToolManifest * manifestForThisJob = job->GetToolManifest();
            ASSERT( manifestForThisJob );
            if ( manifestForThisJob == manifest )
            {
                cs->m_WaitingJobs.EraseIndex( i );
                JobQueueRemote::Get().QueueJob( job );
                PROTOCOL_DEBUG( "Server: Job %x can now be started\n", job );
                #ifdef ASSERTS_ENABLED
                    atLeastOneJobStarted = true;
                #endif
            }
        }
    }

    // We should only have called this function when a ToolChain sync was complete
    // so at least 1 job should have been waiting for it
    ASSERT( atLeastOneJobStarted );
}


// ThreadFuncStatic
//------------------------------------------------------------------------------
/*static*/ uint32_t Server::ThreadFuncStatic( void * param )
{
    PROFILE_SET_THREAD_NAME( "ServerThread" )

    Server * s = (Server *)param;
    s->ThreadFunc();
    return 0;
}

// ThreadFunc
//------------------------------------------------------------------------------
void Server::ThreadFunc()
{
    while ( m_ShouldExit == false )
    {
        FinalizeCompletedJobs();

        FindNeedyClients();

        SendServerStatus();

        JobQueueRemote::Get().MainThreadWait( 100 );
    }

    m_Exited = true;
}

// FindNeedyClients
//------------------------------------------------------------------------------
void Server::FindNeedyClients()
{
    if ( m_ShouldExit )
    {
        return;
    }

    PROFILE_FUNCTION

    MutexHolder mh( m_ClientListMutex );

    // determine job availability
    int availableJobs = (int)WorkerThreadRemote::GetNumCPUsToUse();
    if ( availableJobs == 0 )
    {
        return;
    }
    ++availableJobs; // over request to parallelize building/network transfers

    ClientState ** iter = m_ClientList.Begin();
    const ClientState * const * end = m_ClientList.End();
    for ( ; iter != end; ++iter )
    {
        ClientState * cs = *iter;

        MutexHolder mh2( cs->m_Mutex );

        // any jobs requested or in progress reduce the available count
        int reservedJobs = cs->m_NumJobsRequested +
                              cs->m_NumJobsActive;
        availableJobs -= reservedJobs;
        if ( availableJobs <= 0 )
        {
            return;
        }
    }

    // we have some jobs available

    // sort clients to find neediest first
    m_ClientList.SortDeref();

    Protocol::MsgRequestJob msg;

    while ( availableJobs > 0 )
    {
        bool anyJobsRequested = false;

        iter = m_ClientList.Begin();
        for ( ; iter != end; ++iter )
        {
            ClientState * cs = *iter;

            MutexHolder mh2( cs->m_Mutex );

            size_t reservedJobs = cs->m_NumJobsRequested;

            if ( reservedJobs >= cs->m_NumJobsAvailable )
            {
                continue; // we've maxed out the requests to this worker
            }

            // request job from this client
            msg.Send( cs->m_Connection );
            cs->m_NumJobsRequested++;
            availableJobs--;
            anyJobsRequested = true;
        }

        // if we did a pass and couldn't request any more jobs, then bail out
        if ( anyJobsRequested == false )
        {
            break;
        }
    }
}

// FinalizeCompletedJobs
//------------------------------------------------------------------------------
void Server::FinalizeCompletedJobs()
{
<<<<<<< HEAD
	PROFILE_FUNCTION

	JobQueueRemote & jcr = JobQueueRemote::Get();
    Job * job = nullptr;
	while ((job = jcr.GetCompletedJob()) != nullptr)
	{
		// get associated connection
		ClientState * cs = (ClientState *)job->GetUserData();

		MutexHolder mh( m_ClientListMutex );

		bool connectionStillActive = ( m_ClientList.Find( cs ) != nullptr );
		if ( connectionStillActive )
		{
			Node::State result = job->GetNode()->GetState();
			ASSERT( ( result == Node::UP_TO_DATE ) || ( result == Node::FAILED ) );

			MemoryStream ms;
			ms.Write( job->GetJobId() );
			ms.Write( job->GetNode()->GetName() );
			ms.Write( result == Node::UP_TO_DATE );
			ms.Write( job->GetSystemErrorCount() > 0 );
			ms.Write( job->GetMessages() );
			ms.Write( job->GetNode()->GetLastBuildTime() );

			// write the data - build result for success, or output+errors for failure
			ms.Write( (uint32_t)job->GetDataSize() );
			ms.WriteBuffer( job->GetData(), job->GetDataSize() );

			MutexHolder mh2( cs->m_Mutex );
			ASSERT( cs->m_NumJobsActive );
			cs->m_NumJobsActive--;

			Protocol::MsgJobResult msg;
			msg.Send( cs->m_Connection, ms );
		}
		else
		{
			// we might get here without finding the connection
			// (if the connection was lost before we completed)
		}

		FDELETE job;
	}
=======
    PROFILE_FUNCTION

    JobQueueRemote & jcr = JobQueueRemote::Get();
    while ( Job * job = jcr.GetCompletedJob() )
    {
        // get associated connection
        ClientState * cs = (ClientState *)job->GetUserData();

        MutexHolder mh( m_ClientListMutex );

        bool connectionStillActive = ( m_ClientList.Find( cs ) != nullptr );
        if ( connectionStillActive )
        {
            Node::State result = job->GetNode()->GetState();
            ASSERT( ( result == Node::UP_TO_DATE ) || ( result == Node::FAILED ) );

            MemoryStream ms;
            ms.Write( job->GetJobId() );
            ms.Write( job->GetNode()->GetName() );
            ms.Write( result == Node::UP_TO_DATE );
            ms.Write( job->GetSystemErrorCount() > 0 );
            ms.Write( job->GetMessages() );
            ms.Write( job->GetNode()->GetLastBuildTime() );

            // write the data - build result for success, or output+errors for failure
            ms.Write( (uint32_t)job->GetDataSize() );
            ms.WriteBuffer( job->GetData(), job->GetDataSize() );

            MutexHolder mh2( cs->m_Mutex );
            ASSERT( cs->m_NumJobsActive );
            cs->m_NumJobsActive--;

            Protocol::MsgJobResult msg;
            msg.Send( cs->m_Connection, ms );
        }
        else
        {
            // we might get here without finding the connection
            // (if the connection was lost before we completed)
        }

        FDELETE job;
    }
>>>>>>> 78bfc394
}

// SendServerStatus
//------------------------------------------------------------------------------
void Server::SendServerStatus()
{
    PROFILE_FUNCTION

    MutexHolder mh( m_ClientListMutex );

    const ClientState * const * end = m_ClientList.End();
    for ( ClientState ** it = m_ClientList.Begin(); it !=  end; ++it )
    {
        ClientState * cs = *it;
        MutexHolder mh2( cs->m_Mutex );
        if ( cs->m_StatusTimer.GetElapsedMS() < Protocol::SERVER_STATUS_FREQUENCY_MS )
        {
            continue;
        }
        cs->m_StatusTimer.Start();

        Protocol::MsgServerStatus msg;
        msg.Send( cs->m_Connection );
    }
}

// RequestMissingFiles
//------------------------------------------------------------------------------
void Server::RequestMissingFiles( const ConnectionInfo * connection, ToolManifest * manifest ) const
{
    MutexHolder manifestMH( m_ToolManifestsMutex );

    const Array< ToolManifest::File > & files = manifest->GetFiles();
    const size_t numFiles = files.GetSize();
    for ( size_t i=0; i<numFiles; ++i )
    {
        const ToolManifest::File & f = files[ i ];
        if ( f.m_SyncState == ToolManifest::File::NOT_SYNCHRONIZED )
        {
            // request this file
            Protocol::MsgRequestFile reqFileMsg( manifest->GetToolId(), (uint32_t)i );
            reqFileMsg.Send( connection );

            // prevent it being requested again
            manifest->MarkFileAsSynchronizing( i );

            // either this is the first file being synchronized, or we
            // are synchronizing multiple files from the same connection
            // (it should not be possible to have files requested from different connections)
            ASSERT( ( manifest->GetUserData() == nullptr ) || ( manifest->GetUserData() == connection ) );
            manifest->SetUserData( (void *)connection );
        }
    }
}

//------------------------------------------------------------------------------<|MERGE_RESOLUTION|>--- conflicted
+++ resolved
@@ -26,466 +26,466 @@
 // CONSTRUCTOR
 //------------------------------------------------------------------------------
 Server::Server()
-    : m_ShouldExit( false )
-    , m_Exited( false )
-    , m_ClientList( 32, true )
-{
-    m_Thread = Thread::CreateThread( ThreadFuncStatic,
-                                     "Server",
-                                     ( 64 * KILOBYTE ),
-                                     this );
-    ASSERT( m_Thread );
+	: m_ShouldExit( false )
+	, m_Exited( false )
+	, m_ClientList( 32, true )
+{
+	m_Thread = Thread::CreateThread( ThreadFuncStatic,
+									 "Server",
+									 ( 64 * KILOBYTE ),
+									 this );
+	ASSERT( m_Thread );
 }
 
 // DESTRUCTOR
 //------------------------------------------------------------------------------
 Server::~Server()
 {
-    m_ShouldExit = true;
-    JobQueueRemote::Get().WakeMainThread();
-    while ( m_Exited == false )
-    {
-        Thread::Sleep( 1 );
-    }
-
-    ShutdownAllConnections();
-
-    Thread::CloseHandle( m_Thread );
-
-    const ToolManifest * const * end = m_Tools.End();
-    for ( ToolManifest ** it = m_Tools.Begin(); it != end; ++it )
-    {
-        FDELETE *it;
-    }
+	m_ShouldExit = true;
+	JobQueueRemote::Get().WakeMainThread();
+	while ( m_Exited == false )
+	{
+		Thread::Sleep( 1 );
+	}
+
+	ShutdownAllConnections();
+
+	Thread::CloseHandle( m_Thread );
+
+	const ToolManifest * const * end = m_Tools.End();
+	for ( ToolManifest ** it = m_Tools.Begin(); it != end; ++it )
+	{
+		FDELETE *it;
+	}
 }
 
 // GetHostForJob
 //------------------------------------------------------------------------------
 /*static*/ void Server::GetHostForJob( const Job * job, AString & hostName )
 {
-    const ClientState * cs = (const ClientState *)job->GetUserData();
-    if ( cs )
-    {
-        hostName = cs->m_HostName;
-    }
-    else
-    {
-        hostName.Clear();
-    }
+	const ClientState * cs = (const ClientState *)job->GetUserData();
+	if ( cs )
+	{
+		hostName = cs->m_HostName;
+	}
+	else
+	{
+		hostName.Clear();
+	}
 }
 
 // IsSynchingTool
 //------------------------------------------------------------------------------
 bool Server::IsSynchingTool( AString & statusStr ) const
 {
-    MutexHolder manifestMH( m_ToolManifestsMutex ); // ensure we don't make redundant requests
-
-    const ToolManifest * const * end = m_Tools.End();
-    ToolManifest ** it = m_Tools.Begin();
-    while ( it != end )
-    {
-        if ( ( *it )->IsSynchronized() == false )
-        {
-            uint32_t synchDone;
-            uint32_t synchTotal;
-            bool synching = ( *it )->GetSynchronizationStatus( synchDone, synchTotal );
-            if ( synching )
-            {
+	MutexHolder manifestMH( m_ToolManifestsMutex ); // ensure we don't make redundant requests
+
+	const ToolManifest * const * end = m_Tools.End();
+	ToolManifest ** it = m_Tools.Begin();
+	while ( it != end )
+	{
+		if ( ( *it )->IsSynchronized() == false )
+		{
+			uint32_t synchDone;
+			uint32_t synchTotal;
+			bool synching = ( *it )->GetSynchronizationStatus( synchDone, synchTotal );
+			if ( synching )
+			{
                 statusStr.Format( "Synchronizing Compiler %2.1f / %2.1f MiB\n",
-                                    (float)synchDone / (float)MEGABYTE,
-                                    (float)synchTotal / (float)MEGABYTE );
-                return true;
-            }
-        }
-        ++it;
-    }
-
-    return false; // no toolchain is currently synching
+									(float)synchDone / (float)MEGABYTE,
+									(float)synchTotal / (float)MEGABYTE );
+				return true;
+			}
+		}
+		++it;
+	}
+
+	return false; // no toolchain is currently synching
 }
 
 // OnConnected
 //------------------------------------------------------------------------------
 /*virtual*/ void Server::OnConnected( const ConnectionInfo * connection )
 {
-    ClientState * cs = FNEW( ClientState( connection ) );
-    connection->SetUserData( cs );
-
-    MutexHolder mh( m_ClientListMutex );
-    m_ClientList.Append( cs );
+	ClientState * cs = FNEW( ClientState( connection ) );
+	connection->SetUserData( cs );
+
+	MutexHolder mh( m_ClientListMutex );
+	m_ClientList.Append( cs );
 }
 
 //------------------------------------------------------------------------------
 /*virtual*/ void Server::OnDisconnected( const ConnectionInfo * connection )
 {
-    ASSERT( connection );
-    ClientState * cs = (ClientState *)connection->GetUserData();
-    ASSERT( cs );
-
-    // Unhook any jobs which are queued or in progress for this client
-    // - deletes the queued jobs
-    // - unhooks the UserData for in-progress jobs so the result is discarded on completion
-    JobQueueRemote & jqr = JobQueueRemote::Get();
-    jqr.CancelJobsWithUserData( cs );
-
-    // check if any tool chain was being sync'd from this Client
-    Array< ToolManifest * > cancelledManifests( 0, true );
-    {
-        MutexHolder manifestMH( m_ToolManifestsMutex );
-        const ToolManifest * const * end = m_Tools.End();
-        ToolManifest ** it = m_Tools.Begin();
-        while ( it != end )
-        {
-            // if synchronizing from connection that was just disconnected...
-            ToolManifest * tm = *it;
-            if ( ( tm->IsSynchronized() == false ) &&
-                 ( tm->GetUserData() == connection ) )
-            {
-                // ...flag any expected files as not synching
-                tm->CancelSynchronizingFiles();
-                tm->SetUserData( nullptr );
-                cancelledManifests.Append( tm );
-            }
-            ++it;
-        }
-    }
-
-    // free the serverstate structure
-    MutexHolder mh( m_ClientListMutex );
-    ClientState ** iter = m_ClientList.Find( cs );
-    ASSERT( iter );
-    m_ClientList.Erase( iter );
-
-    // because we cancelled manifest syncrhonization, we need to check if other
-    // connections are waiting for the same manifest
-    {
-        ClientState ** it = m_ClientList.Begin();
-        const ClientState * const * end = m_ClientList.End();
-        for ( ; it != end; ++it )
-        {
-            ClientState * otherCS = *it;
-
-            MutexHolder mh2( otherCS->m_Mutex );
-            const Job * const * jEnd = otherCS->m_WaitingJobs.End();
-            for ( Job ** jIt = otherCS->m_WaitingJobs.Begin(); jIt != jEnd; ++jIt )
-            {
-                Job * j = *jIt;
-                ToolManifest * jMan = j->GetToolManifest();
-                if ( cancelledManifests.Find( jMan ) )
-                {
-                    RequestMissingFiles( otherCS->m_Connection, jMan );
-                }
-            }
-        }
-    }
-
-    // This is usually null here, but might need to be freed if
-    // we had the connection drop between message and payload
-    FREE( (void *)( cs->m_CurrentMessage ) );
-
-    // delete any jobs where we were waiting on Tool synchronization
-    const Job * const * end = cs->m_WaitingJobs.End();
-    for ( Job ** it=cs->m_WaitingJobs.Begin(); it!=end; ++it )
-    {
-        delete *it;
-    }
-
-    FDELETE cs;
+	ASSERT( connection );
+	ClientState * cs = (ClientState *)connection->GetUserData();
+	ASSERT( cs );
+
+	// Unhook any jobs which are queued or in progress for this client
+	// - deletes the queued jobs
+	// - unhooks the UserData for in-progress jobs so the result is discarded on completion
+	JobQueueRemote & jqr = JobQueueRemote::Get();
+	jqr.CancelJobsWithUserData( cs );
+
+	// check if any tool chain was being sync'd from this Client
+	Array< ToolManifest * > cancelledManifests( 0, true );
+	{
+		MutexHolder manifestMH( m_ToolManifestsMutex );
+		const ToolManifest * const * end = m_Tools.End();
+		ToolManifest ** it = m_Tools.Begin();
+		while ( it != end )
+		{
+			// if synchronizing from connection that was just disconnected...
+			ToolManifest * tm = *it;
+			if ( ( tm->IsSynchronized() == false ) &&
+				 ( tm->GetUserData() == connection ) )
+			{
+				// ...flag any expected files as not synching
+				tm->CancelSynchronizingFiles();
+				tm->SetUserData( nullptr );
+				cancelledManifests.Append( tm );
+			}
+			++it;
+		}
+	}
+
+	// free the serverstate structure
+	MutexHolder mh( m_ClientListMutex );
+	ClientState ** iter = m_ClientList.Find( cs );
+	ASSERT( iter );
+	m_ClientList.Erase( iter );
+
+	// because we cancelled manifest syncrhonization, we need to check if other
+	// connections are waiting for the same manifest
+	{
+		ClientState ** it = m_ClientList.Begin();
+		const ClientState * const * end = m_ClientList.End();
+		for ( ; it != end; ++it )
+		{
+			ClientState * otherCS = *it;
+
+			MutexHolder mh2( otherCS->m_Mutex );
+			const Job * const * jEnd = otherCS->m_WaitingJobs.End();
+			for ( Job ** jIt = otherCS->m_WaitingJobs.Begin(); jIt != jEnd; ++jIt )
+			{
+				Job * j = *jIt;
+				ToolManifest * jMan = j->GetToolManifest();
+				if ( cancelledManifests.Find( jMan ) )
+				{
+					RequestMissingFiles( otherCS->m_Connection, jMan );
+				}
+			}
+		}
+	}
+
+	// This is usually null here, but might need to be freed if
+	// we had the connection drop between message and payload
+	FREE( (void *)( cs->m_CurrentMessage ) );
+
+	// delete any jobs where we were waiting on Tool synchronization
+	const Job * const * end = cs->m_WaitingJobs.End();
+	for ( Job ** it=cs->m_WaitingJobs.Begin(); it!=end; ++it )
+	{
+		delete *it;
+	}
+
+	FDELETE cs;
 }
 
 // OnReceive
 //------------------------------------------------------------------------------
 /*virtual*/ void Server::OnReceive( const ConnectionInfo * connection, void * data, uint32_t size, bool & keepMemory )
 {
-    keepMemory = true; // we'll take care of freeing the memory
-
-    ClientState * cs = (ClientState *)connection->GetUserData();
-    ASSERT( cs );
-
-    // are we expecting a msg, or the payload for a msg?
-    void * payload = nullptr;
-    size_t payloadSize = 0;
-    if ( cs->m_CurrentMessage == nullptr )
-    {
-        // message
+	keepMemory = true; // we'll take care of freeing the memory
+
+	ClientState * cs = (ClientState *)connection->GetUserData();
+	ASSERT( cs );
+
+	// are we expecting a msg, or the payload for a msg?
+	void * payload = nullptr;
+	size_t payloadSize = 0;
+	if ( cs->m_CurrentMessage == nullptr )
+	{
+		// message
         cs->m_CurrentMessage = static_cast< const Protocol::IMessage * >( data );
-        if ( cs->m_CurrentMessage->HasPayload() )
-        {
+		if ( cs->m_CurrentMessage->HasPayload() )
+		{
+			return;
+		}
+	}
+	else
+	{
+		// payload
+		ASSERT( cs->m_CurrentMessage->HasPayload() );
+		payload = data;
+		payloadSize = size;
+	}
+
+
+	// determine message type
+	const Protocol::IMessage * imsg = cs->m_CurrentMessage;
+	Protocol::MessageType messageType = imsg->GetType();
+
+	PROTOCOL_DEBUG( "Client -> Server : %u (%s)\n", messageType, GetProtocolMessageDebugName( messageType ) );
+
+	switch ( messageType )
+	{
+		case Protocol::MSG_CONNECTION:
+		{
+			const Protocol::MsgConnection * msg = static_cast< const Protocol::MsgConnection * >( imsg );
+            Process( connection, msg );
+			break;
+		}
+		case Protocol::MSG_STATUS:
+		{
+			const Protocol::MsgStatus * msg = static_cast< const Protocol::MsgStatus * >( imsg );
+			Process( connection, msg );
+			break;
+		}
+		case Protocol::MSG_NO_JOB_AVAILABLE:
+		{
+			const Protocol::MsgNoJobAvailable * msg = static_cast< const Protocol::MsgNoJobAvailable * >( imsg );
+			Process( connection, msg );
+			break;
+		}
+		case Protocol::MSG_JOB:
+		{
+			const Protocol::MsgJob * msg = static_cast< const Protocol::MsgJob * >( imsg );
+			Process( connection, msg, payload, payloadSize );
+			break;
+		}
+		case Protocol::MSG_MANIFEST:
+		{
+			const Protocol::MsgManifest * msg = static_cast< const Protocol::MsgManifest * >( imsg );
+			Process( connection, msg, payload, payloadSize );
+			break;
+		}
+		case Protocol::MSG_FILE:
+		{
+			const Protocol::MsgFile * msg = static_cast< const Protocol::MsgFile * >( imsg );
+			Process( connection, msg, payload, payloadSize );
+			break;
+		}
+		default:
+		{
+			// unknown message type
+			ASSERT( false ); // this indicates a protocol bug
+			Disconnect( connection );
+			break;
+		}
+	}
+
+	// free everything
+	FREE( (void *)( cs->m_CurrentMessage ) );
+	FREE( payload );
+	cs->m_CurrentMessage = nullptr;
+}
+
+// Process( MsgConnection )
+//------------------------------------------------------------------------------
+void Server::Process( const ConnectionInfo * connection, const Protocol::MsgConnection * msg )
+{
+	// check for valid/supported protocol version
+	if ( msg->GetProtocolVersion() != Protocol::PROTOCOL_VERSION )
+	{
+		AStackString<> remoteAddr;
+		TCPConnectionPool::GetAddressAsString( connection->GetRemoteAddress(), remoteAddr );
+		FLOG_WARN( "Disconnecting '%s' due to bad protocol version\n", remoteAddr.Get() );
+		Disconnect( connection );
+		return;
+	}
+
+	// take note of initial status of client
+	ClientState * cs = (ClientState *)connection->GetUserData();
+	cs->m_NumJobsAvailable = msg->GetNumJobsAvailable();
+	cs->m_HostName = msg->GetHostName();
+}
+
+// Process( MsgStatus )
+//------------------------------------------------------------------------------
+void Server::Process( const ConnectionInfo * connection, const Protocol::MsgStatus * msg )
+{
+	// take note of latest status of client
+	ClientState * cs = (ClientState *)connection->GetUserData();
+	cs->m_NumJobsAvailable = msg->GetNumJobsAvailable();
+
+	// Wake main thread to request jobs
+	JobQueueRemote::Get().WakeMainThread();
+}
+
+// Process( MsgNoJobAvailable )
+//------------------------------------------------------------------------------
+void Server::Process( const ConnectionInfo * connection, const Protocol::MsgNoJobAvailable * )
+{
+	// We requested a job, but the client didn't have any left
+	ClientState * cs = (ClientState *)connection->GetUserData();
+	MutexHolder mh( cs->m_Mutex );
+	ASSERT( cs->m_NumJobsRequested > 0 );
+	cs->m_NumJobsRequested--;
+}
+
+// Process( MsgJob )
+//------------------------------------------------------------------------------
+void Server::Process( const ConnectionInfo * connection, const Protocol::MsgJob * msg, const void * payload, size_t payloadSize )
+{
+	ClientState * cs = (ClientState *)connection->GetUserData();
+	MutexHolder mh( cs->m_Mutex );
+	ASSERT( cs->m_NumJobsRequested > 0 );
+	cs->m_NumJobsRequested--;
+	cs->m_NumJobsActive++;
+
+	// deserialize job
+	ConstMemoryStream ms( payload, payloadSize );
+
+	Job * job = FNEW( Job( ms ) );
+	job->SetUserData( cs );
+
+    //
+	const uint64_t toolId = msg->GetToolId();
+	ASSERT( toolId );
+
+	MutexHolder manifestMH( m_ToolManifestsMutex ); // ensure we don't make redundant requests
+
+	ToolManifest ** found = m_Tools.FindDeref( toolId );
+	ToolManifest * manifest = found ? *found : nullptr;
+	if ( manifest )
+	{
+		job->SetToolManifest( manifest );
+		if ( manifest->IsSynchronized() )
+		{
+			// we have all the files - we can do the job
+			JobQueueRemote::Get().QueueJob( job );
             return;
-        }
-    }
-    else
-    {
-        // payload
-        ASSERT( cs->m_CurrentMessage->HasPayload() );
-        payload = data;
-        payloadSize = size;
-    }
-
-
-    // determine message type
-    const Protocol::IMessage * imsg = cs->m_CurrentMessage;
-    Protocol::MessageType messageType = imsg->GetType();
-
-    PROTOCOL_DEBUG( "Client -> Server : %u (%s)\n", messageType, GetProtocolMessageDebugName( messageType ) );
-
-    switch ( messageType )
-    {
-        case Protocol::MSG_CONNECTION:
-        {
-            const Protocol::MsgConnection * msg = static_cast< const Protocol::MsgConnection * >( imsg );
-            Process( connection, msg );
-            break;
-        }
-        case Protocol::MSG_STATUS:
-        {
-            const Protocol::MsgStatus * msg = static_cast< const Protocol::MsgStatus * >( imsg );
-            Process( connection, msg );
-            break;
-        }
-        case Protocol::MSG_NO_JOB_AVAILABLE:
-        {
-            const Protocol::MsgNoJobAvailable * msg = static_cast< const Protocol::MsgNoJobAvailable * >( imsg );
-            Process( connection, msg );
-            break;
-        }
-        case Protocol::MSG_JOB:
-        {
-            const Protocol::MsgJob * msg = static_cast< const Protocol::MsgJob * >( imsg );
-            Process( connection, msg, payload, payloadSize );
-            break;
-        }
-        case Protocol::MSG_MANIFEST:
-        {
-            const Protocol::MsgManifest * msg = static_cast< const Protocol::MsgManifest * >( imsg );
-            Process( connection, msg, payload, payloadSize );
-            break;
-        }
-        case Protocol::MSG_FILE:
-        {
-            const Protocol::MsgFile * msg = static_cast< const Protocol::MsgFile * >( imsg );
-            Process( connection, msg, payload, payloadSize );
-            break;
-        }
-        default:
-        {
-            // unknown message type
-            ASSERT( false ); // this indicates a protocol bug
-            Disconnect( connection );
-            break;
-        }
-    }
-
-    // free everything
-    FREE( (void *)( cs->m_CurrentMessage ) );
-    FREE( payload );
-    cs->m_CurrentMessage = nullptr;
-}
-
-// Process( MsgConnection )
-//------------------------------------------------------------------------------
-void Server::Process( const ConnectionInfo * connection, const Protocol::MsgConnection * msg )
-{
-    // check for valid/supported protocol version
-    if ( msg->GetProtocolVersion() != Protocol::PROTOCOL_VERSION )
-    {
-        AStackString<> remoteAddr;
-        TCPConnectionPool::GetAddressAsString( connection->GetRemoteAddress(), remoteAddr );
-        FLOG_WARN( "Disconnecting '%s' due to bad protocol version\n", remoteAddr.Get() );
-        Disconnect( connection );
-        return;
-    }
-
-    // take note of initial status of client
-    ClientState * cs = (ClientState *)connection->GetUserData();
-    cs->m_NumJobsAvailable = msg->GetNumJobsAvailable();
-    cs->m_HostName = msg->GetHostName();
-}
-
-// Process( MsgStatus )
-//------------------------------------------------------------------------------
-void Server::Process( const ConnectionInfo * connection, const Protocol::MsgStatus * msg )
-{
-    // take note of latest status of client
-    ClientState * cs = (ClientState *)connection->GetUserData();
-    cs->m_NumJobsAvailable = msg->GetNumJobsAvailable();
-
-    // Wake main thread to request jobs
-    JobQueueRemote::Get().WakeMainThread();
-}
-
-// Process( MsgNoJobAvailable )
-//------------------------------------------------------------------------------
-void Server::Process( const ConnectionInfo * connection, const Protocol::MsgNoJobAvailable * )
-{
-    // We requested a job, but the client didn't have any left
-    ClientState * cs = (ClientState *)connection->GetUserData();
-    MutexHolder mh( cs->m_Mutex );
-    ASSERT( cs->m_NumJobsRequested > 0 );
-    cs->m_NumJobsRequested--;
-}
-
-// Process( MsgJob )
-//------------------------------------------------------------------------------
-void Server::Process( const ConnectionInfo * connection, const Protocol::MsgJob * msg, const void * payload, size_t payloadSize )
-{
-    ClientState * cs = (ClientState *)connection->GetUserData();
-    MutexHolder mh( cs->m_Mutex );
-    ASSERT( cs->m_NumJobsRequested > 0 );
-    cs->m_NumJobsRequested--;
-    cs->m_NumJobsActive++;
-
-    // deserialize job
-    ConstMemoryStream ms( payload, payloadSize );
-
-    Job * job = FNEW( Job( ms ) );
-    job->SetUserData( cs );
-
-    //
-    const uint64_t toolId = msg->GetToolId();
-    ASSERT( toolId );
-
-    MutexHolder manifestMH( m_ToolManifestsMutex ); // ensure we don't make redundant requests
-
-    ToolManifest ** found = m_Tools.FindDeref( toolId );
-    ToolManifest * manifest = found ? *found : nullptr;
-    if ( manifest )
-    {
-        job->SetToolManifest( manifest );
-        if ( manifest->IsSynchronized() )
-        {
-            // we have all the files - we can do the job
-            JobQueueRemote::Get().QueueJob( job );
-            return;
-        }
+		}
 
         // missing some files - request them
-        RequestMissingFiles( connection, manifest );
-    }
-    else
-    {
-        // first time seeing this tool
-
-        // create manifest object
-        manifest = FNEW( ToolManifest( toolId ) );
-        job->SetToolManifest( manifest );
-        m_Tools.Append( manifest );
-
-        // request manifest of tool chain
-        Protocol::MsgRequestManifest reqMsg( toolId );
-        reqMsg.Send( connection );
-    }
-
-    // can't start job yet - put it on hold
-    cs->m_WaitingJobs.Append( job );
+		RequestMissingFiles( connection, manifest );
+	}
+	else
+	{
+		// first time seeing this tool
+
+		// create manifest object
+		manifest = FNEW( ToolManifest( toolId ) );
+		job->SetToolManifest( manifest );
+		m_Tools.Append( manifest );
+
+		// request manifest of tool chain
+		Protocol::MsgRequestManifest reqMsg( toolId );
+		reqMsg.Send( connection );
+	}
+
+	// can't start job yet - put it on hold
+	cs->m_WaitingJobs.Append( job );
 }
 
 // Process( MsgManifest )
 //------------------------------------------------------------------------------
 void Server::Process( const ConnectionInfo * connection, const Protocol::MsgManifest * msg, const void * payload, size_t payloadSize )
 {
-    ToolManifest * manifest = nullptr;
-    const uint64_t toolId = msg->GetToolId();
-    ConstMemoryStream ms( payload, payloadSize );
-
-    {
-        MutexHolder manifestMH( m_ToolManifestsMutex ); // ensure we don't make redundant requests
-
-        // fill out the received manifest
-        ToolManifest ** found = m_Tools.FindDeref( toolId );
-        ASSERT( found );
-        manifest = *found;
-        manifest->Deserialize( ms, true ); // true == remote
-    }
-
-    // manifest has checked local files, from previous sessions an may
-    // be synchronized
-    if ( manifest->IsSynchronized() )
-    {
-        CheckWaitingJobs( manifest );
-        return;
-    }
-
-    RequestMissingFiles( connection, manifest );
+	ToolManifest * manifest = nullptr;
+	const uint64_t toolId = msg->GetToolId();
+	ConstMemoryStream ms( payload, payloadSize );
+
+	{
+		MutexHolder manifestMH( m_ToolManifestsMutex ); // ensure we don't make redundant requests
+
+		// fill out the received manifest
+		ToolManifest ** found = m_Tools.FindDeref( toolId );
+		ASSERT( found );
+		manifest = *found;
+		manifest->Deserialize( ms, true ); // true == remote
+	}
+
+	// manifest has checked local files, from previous sessions an may
+	// be synchronized
+	if ( manifest->IsSynchronized() )
+	{
+		CheckWaitingJobs( manifest );
+		return;
+	}
+
+	RequestMissingFiles( connection, manifest );
 }
 
 // Process( MsgFile )
 //------------------------------------------------------------------------------
 void Server::Process( const ConnectionInfo * connection, const Protocol::MsgFile * msg, const void * payload, size_t payloadSize )
 {
-    const uint64_t toolId = msg->GetToolId();
-    const uint32_t fileId = msg->GetFileId();
-
-    // Update the Manifest
-    ToolManifest * manifest = nullptr;
-    {
-        MutexHolder manifestMH( m_ToolManifestsMutex );
-
-        // fill out the received manifest
-        ToolManifest ** found = m_Tools.FindDeref( toolId );
-        ASSERT( found );
-        manifest = *found;
-        ASSERT( manifest->GetUserData() == connection ); (void)connection;
-
-        if ( manifest->ReceiveFileData( fileId, payload, payloadSize ) == false )
-        {
-            // something went wrong storing the file
-            FLOG_WARN( "Failed to store fileId %u for manifest 0x%llx\n", fileId, toolId );
-            Disconnect( connection );
-            return;
-        }
-
-        if ( manifest->IsSynchronized() == false )
-        {
-            // wait for more files
-            return;
-        }
-        manifest->SetUserData( nullptr );
-    }
-
-    // ToolChain is now synchronized
-    // Allow any jobs that were waiting on it to start
-    CheckWaitingJobs( manifest );
+	const uint64_t toolId = msg->GetToolId();
+	const uint32_t fileId = msg->GetFileId();
+
+	// Update the Manifest
+	ToolManifest * manifest = nullptr;
+	{
+		MutexHolder manifestMH( m_ToolManifestsMutex );
+
+		// fill out the received manifest
+		ToolManifest ** found = m_Tools.FindDeref( toolId );
+		ASSERT( found );
+		manifest = *found;
+		ASSERT( manifest->GetUserData() == connection ); (void)connection;
+
+		if ( manifest->ReceiveFileData( fileId, payload, payloadSize ) == false )
+		{
+			// something went wrong storing the file
+			FLOG_WARN( "Failed to store fileId %u for manifest 0x%llx\n", fileId, toolId );
+			Disconnect( connection );
+			return;
+		}
+
+		if ( manifest->IsSynchronized() == false )
+		{
+			// wait for more files
+			return;
+		}
+		manifest->SetUserData( nullptr );
+	}
+
+	// ToolChain is now synchronized
+	// Allow any jobs that were waiting on it to start
+	CheckWaitingJobs( manifest );
 }
 
 // CheckWaitingJobs
 //------------------------------------------------------------------------------
 void Server::CheckWaitingJobs( const ToolManifest * manifest )
 {
-    // queue for start any jobs that may now be ready
+	// queue for start any jobs that may now be ready
     #ifdef ASSERTS_ENABLED
         bool atLeastOneJobStarted = false;
     #endif
 
-    MutexHolder mhC( m_ClientListMutex );
-    const ClientState * const * end = m_ClientList.End();
-    for ( ClientState ** it = m_ClientList.Begin(); it!=end; ++it )
-    {
-        // For each connected client...
-        ClientState * cs = *it;
-        MutexHolder mh2( cs->m_Mutex );
-
-        // .. check all jobs waiting for ToolManifests
-        int32_t numJobs = (int32_t)cs->m_WaitingJobs.GetSize();
-        for ( int32_t i=( numJobs -1 ); i >= 0; --i )
-        {
-            Job * job = cs->m_WaitingJobs[ i ];
-            ToolManifest * manifestForThisJob = job->GetToolManifest();
-            ASSERT( manifestForThisJob );
-            if ( manifestForThisJob == manifest )
-            {
-                cs->m_WaitingJobs.EraseIndex( i );
-                JobQueueRemote::Get().QueueJob( job );
-                PROTOCOL_DEBUG( "Server: Job %x can now be started\n", job );
+	MutexHolder mhC( m_ClientListMutex );
+	const ClientState * const * end = m_ClientList.End();
+	for ( ClientState ** it = m_ClientList.Begin(); it!=end; ++it )
+	{
+		// For each connected client...
+		ClientState * cs = *it;
+		MutexHolder mh2( cs->m_Mutex );
+
+		// .. check all jobs waiting for ToolManifests
+		int32_t numJobs = (int32_t)cs->m_WaitingJobs.GetSize();
+		for ( int32_t i=( numJobs -1 ); i >= 0; --i )
+		{
+			Job * job = cs->m_WaitingJobs[ i ];
+			ToolManifest * manifestForThisJob = job->GetToolManifest();
+			ASSERT( manifestForThisJob );
+			if ( manifestForThisJob == manifest )
+			{
+				cs->m_WaitingJobs.EraseIndex( i );
+				JobQueueRemote::Get().QueueJob( job );
+				PROTOCOL_DEBUG( "Server: Job %x can now be started\n", job );
                 #ifdef ASSERTS_ENABLED
                     atLeastOneJobStarted = true;
                 #endif
-            }
-        }
-    }
-
-    // We should only have called this function when a ToolChain sync was complete
-    // so at least 1 job should have been waiting for it
-    ASSERT( atLeastOneJobStarted );
+			}
+		}
+	}
+
+	// We should only have called this function when a ToolChain sync was complete
+	// so at least 1 job should have been waiting for it
+	ASSERT( atLeastOneJobStarted );
 }
 
 
@@ -493,74 +493,74 @@
 //------------------------------------------------------------------------------
 /*static*/ uint32_t Server::ThreadFuncStatic( void * param )
 {
-    PROFILE_SET_THREAD_NAME( "ServerThread" )
-
-    Server * s = (Server *)param;
-    s->ThreadFunc();
-    return 0;
+	PROFILE_SET_THREAD_NAME( "ServerThread" )
+
+	Server * s = (Server *)param;
+	s->ThreadFunc();
+	return 0;
 }
 
 // ThreadFunc
 //------------------------------------------------------------------------------
 void Server::ThreadFunc()
 {
-    while ( m_ShouldExit == false )
-    {
-        FinalizeCompletedJobs();
-
-        FindNeedyClients();
-
-        SendServerStatus();
-
-        JobQueueRemote::Get().MainThreadWait( 100 );
-    }
-
-    m_Exited = true;
+	while ( m_ShouldExit == false )
+	{
+		FinalizeCompletedJobs();
+
+		FindNeedyClients();
+
+		SendServerStatus();
+
+		JobQueueRemote::Get().MainThreadWait( 100 );
+	}
+
+	m_Exited = true;
 }
 
 // FindNeedyClients
 //------------------------------------------------------------------------------
 void Server::FindNeedyClients()
 {
-    if ( m_ShouldExit )
-    {
-        return;
-    }
-
-    PROFILE_FUNCTION
-
-    MutexHolder mh( m_ClientListMutex );
-
-    // determine job availability
-    int availableJobs = (int)WorkerThreadRemote::GetNumCPUsToUse();
-    if ( availableJobs == 0 )
-    {
-        return;
-    }
-    ++availableJobs; // over request to parallelize building/network transfers
-
-    ClientState ** iter = m_ClientList.Begin();
-    const ClientState * const * end = m_ClientList.End();
-    for ( ; iter != end; ++iter )
-    {
-        ClientState * cs = *iter;
-
-        MutexHolder mh2( cs->m_Mutex );
-
-        // any jobs requested or in progress reduce the available count
-        int reservedJobs = cs->m_NumJobsRequested +
-                              cs->m_NumJobsActive;
-        availableJobs -= reservedJobs;
-        if ( availableJobs <= 0 )
-        {
-            return;
-        }
-    }
-
-    // we have some jobs available
-
-    // sort clients to find neediest first
-    m_ClientList.SortDeref();
+	if ( m_ShouldExit )
+	{
+		return;
+	}
+
+	PROFILE_FUNCTION
+
+	MutexHolder mh( m_ClientListMutex );
+
+	// determine job availability
+	int availableJobs = (int)WorkerThreadRemote::GetNumCPUsToUse();
+	if ( availableJobs == 0 )
+	{
+		return;
+	}
+	++availableJobs; // over request to parallelize building/network transfers
+
+	ClientState ** iter = m_ClientList.Begin();
+	const ClientState * const * end = m_ClientList.End();
+	for ( ; iter != end; ++iter )
+	{
+		ClientState * cs = *iter;
+
+		MutexHolder mh2( cs->m_Mutex );
+
+		// any jobs requested or in progress reduce the available count
+		int reservedJobs = cs->m_NumJobsRequested +
+							  cs->m_NumJobsActive;
+		availableJobs -= reservedJobs;
+		if ( availableJobs <= 0 )
+		{
+			return;
+		}
+	}
+
+	// we have some jobs available
+
+	// sort clients to find neediest first
+	m_ClientList.SortDeref();
 
     Protocol::MsgRequestJob msg;
 
@@ -568,25 +568,25 @@
     {
         bool anyJobsRequested = false;
 
-        iter = m_ClientList.Begin();
-        for ( ; iter != end; ++iter )
-        {
-            ClientState * cs = *iter;
-
-            MutexHolder mh2( cs->m_Mutex );
+	    iter = m_ClientList.Begin();
+	    for ( ; iter != end; ++iter )
+	    {
+		    ClientState * cs = *iter;
+
+		    MutexHolder mh2( cs->m_Mutex );
 
             size_t reservedJobs = cs->m_NumJobsRequested;
 
             if ( reservedJobs >= cs->m_NumJobsAvailable )
-            {
-                continue; // we've maxed out the requests to this worker
-            }
-
-            // request job from this client
-            msg.Send( cs->m_Connection );
-            cs->m_NumJobsRequested++;
-            availableJobs--;
-            anyJobsRequested = true;
+    		{
+    		    continue; // we've maxed out the requests to this worker
+    		}
+
+		    // request job from this client
+		    msg.Send( cs->m_Connection );
+		    cs->m_NumJobsRequested++;
+		    availableJobs--;
+			anyJobsRequested = true;
         }
 
         // if we did a pass and couldn't request any more jobs, then bail out
@@ -594,14 +594,13 @@
         {
             break;
         }
-    }
+	}
 }
 
 // FinalizeCompletedJobs
 //------------------------------------------------------------------------------
 void Server::FinalizeCompletedJobs()
 {
-<<<<<<< HEAD
 	PROFILE_FUNCTION
 
 	JobQueueRemote & jcr = JobQueueRemote::Get();
@@ -646,104 +645,59 @@
 
 		FDELETE job;
 	}
-=======
-    PROFILE_FUNCTION
-
-    JobQueueRemote & jcr = JobQueueRemote::Get();
-    while ( Job * job = jcr.GetCompletedJob() )
-    {
-        // get associated connection
-        ClientState * cs = (ClientState *)job->GetUserData();
-
-        MutexHolder mh( m_ClientListMutex );
-
-        bool connectionStillActive = ( m_ClientList.Find( cs ) != nullptr );
-        if ( connectionStillActive )
-        {
-            Node::State result = job->GetNode()->GetState();
-            ASSERT( ( result == Node::UP_TO_DATE ) || ( result == Node::FAILED ) );
-
-            MemoryStream ms;
-            ms.Write( job->GetJobId() );
-            ms.Write( job->GetNode()->GetName() );
-            ms.Write( result == Node::UP_TO_DATE );
-            ms.Write( job->GetSystemErrorCount() > 0 );
-            ms.Write( job->GetMessages() );
-            ms.Write( job->GetNode()->GetLastBuildTime() );
-
-            // write the data - build result for success, or output+errors for failure
-            ms.Write( (uint32_t)job->GetDataSize() );
-            ms.WriteBuffer( job->GetData(), job->GetDataSize() );
-
-            MutexHolder mh2( cs->m_Mutex );
-            ASSERT( cs->m_NumJobsActive );
-            cs->m_NumJobsActive--;
-
-            Protocol::MsgJobResult msg;
-            msg.Send( cs->m_Connection, ms );
-        }
-        else
-        {
-            // we might get here without finding the connection
-            // (if the connection was lost before we completed)
-        }
-
-        FDELETE job;
-    }
->>>>>>> 78bfc394
 }
 
 // SendServerStatus
 //------------------------------------------------------------------------------
 void Server::SendServerStatus()
 {
-    PROFILE_FUNCTION
-
-    MutexHolder mh( m_ClientListMutex );
-
-    const ClientState * const * end = m_ClientList.End();
-    for ( ClientState ** it = m_ClientList.Begin(); it !=  end; ++it )
-    {
-        ClientState * cs = *it;
-        MutexHolder mh2( cs->m_Mutex );
-        if ( cs->m_StatusTimer.GetElapsedMS() < Protocol::SERVER_STATUS_FREQUENCY_MS )
-        {
-            continue;
-        }
-        cs->m_StatusTimer.Start();
-
-        Protocol::MsgServerStatus msg;
-        msg.Send( cs->m_Connection );
-    }
+	PROFILE_FUNCTION
+
+	MutexHolder mh( m_ClientListMutex );
+
+	const ClientState * const * end = m_ClientList.End();
+	for ( ClientState ** it = m_ClientList.Begin(); it !=  end; ++it )
+	{
+		ClientState * cs = *it;
+		MutexHolder mh2( cs->m_Mutex );
+		if ( cs->m_StatusTimer.GetElapsedMS() < Protocol::SERVER_STATUS_FREQUENCY_MS )
+		{
+			continue;
+		}
+		cs->m_StatusTimer.Start();
+
+		Protocol::MsgServerStatus msg;
+		msg.Send( cs->m_Connection );
+	}
 }
 
 // RequestMissingFiles
 //------------------------------------------------------------------------------
 void Server::RequestMissingFiles( const ConnectionInfo * connection, ToolManifest * manifest ) const
 {
-    MutexHolder manifestMH( m_ToolManifestsMutex );
-
-    const Array< ToolManifest::File > & files = manifest->GetFiles();
-    const size_t numFiles = files.GetSize();
-    for ( size_t i=0; i<numFiles; ++i )
-    {
-        const ToolManifest::File & f = files[ i ];
-        if ( f.m_SyncState == ToolManifest::File::NOT_SYNCHRONIZED )
-        {
-            // request this file
-            Protocol::MsgRequestFile reqFileMsg( manifest->GetToolId(), (uint32_t)i );
-            reqFileMsg.Send( connection );
-
-            // prevent it being requested again
-            manifest->MarkFileAsSynchronizing( i );
-
-            // either this is the first file being synchronized, or we
-            // are synchronizing multiple files from the same connection
-            // (it should not be possible to have files requested from different connections)
-            ASSERT( ( manifest->GetUserData() == nullptr ) || ( manifest->GetUserData() == connection ) );
-            manifest->SetUserData( (void *)connection );
-        }
-    }
+	MutexHolder manifestMH( m_ToolManifestsMutex );
+
+	const Array< ToolManifest::File > & files = manifest->GetFiles();
+	const size_t numFiles = files.GetSize();
+	for ( size_t i=0; i<numFiles; ++i )
+	{
+		const ToolManifest::File & f = files[ i ];
+		if ( f.m_SyncState == ToolManifest::File::NOT_SYNCHRONIZED )
+		{
+			// request this file
+			Protocol::MsgRequestFile reqFileMsg( manifest->GetToolId(), (uint32_t)i );
+			reqFileMsg.Send( connection );
+
+			// prevent it being requested again
+			manifest->MarkFileAsSynchronizing( i );
+
+			// either this is the first file being synchronized, or we
+			// are synchronizing multiple files from the same connection
+			// (it should not be possible to have files requested from different connections)
+			ASSERT( ( manifest->GetUserData() == nullptr ) || ( manifest->GetUserData() == connection ) );
+			manifest->SetUserData( (void *)connection );
+		}
+	}
 }
 
 //------------------------------------------------------------------------------
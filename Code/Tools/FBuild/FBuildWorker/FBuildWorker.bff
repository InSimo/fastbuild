// FBuildWorker
//------------------------------------------------------------------------------
{
    .ProjectName        = 'FBuildWorker'
    .ProjectPath        = 'Tools\FBuild\FBuildWorker'

    // Unity
    //--------------------------------------------------------------------------
    {
        // Common options
        .UnityInputPath             = '$ProjectPath$\'
        .UnityOutputPath            = '$OutputBase$\Unity\$ProjectPath$\'

        // Windows
        Unity( '$ProjectName$-Unity-Windows' )
        {
        }

        // Linux
        Unity( '$ProjectName$-Unity-Linux' )
        {
        }

        // OSX
        Unity( '$ProjectName$-Unity-OSX' )
        {
        }
    }

<<<<<<< HEAD
	// Windows Resources
	//--------------------------------------------------------------------------
	ObjectList( '$ProjectName$-Res' )
	{
		Using( .ResourceCompiler )
		.CompilerInputFiles			= 'Tools\FBuild\FBuildWorker\MainWindowResource.rc'
		.CompilerOutputPath			= '$OutputBase$\Tools\FBuild\FBuildWorker\'
	}

	// Windows (MSVC)
	//--------------------------------------------------------------------------
	ForEach( .Config in .Configs_Windows_MSVC )
	{
		Using( .Config )
		.OutputBase + '\$Platform$-$Config$'

		// Objects
		ObjectList( '$ProjectName$-Lib-$Platform$-$Config$' )
		{
			// Input (Unity)
			.CompilerInputUnity			= '$ProjectName$-Unity-Windows'

			// Output
			.CompilerOutputPath			= '$OutputBase$\$ProjectName$\'
 			.LibrarianOutput 			= '$OutputBase$\$ProjectName$\$ProjectName$.lib'
		}

		// Executable
		Executable( '$ProjectName$-Exe-$Platform$-$Config$' )
		{
			.Libraries					= { 'Core-Lib-$Platform$-$Config$',
											'FBuildCore-Lib-$Platform$-$Config$',
											'FBuildWorker-Lib-$Platform$-$Config$',
											'FBuildWorker-Res',
											'OSUI-Lib-$Platform$-$Config$'
											'LZ4-Lib-$Platform$-$Config$'
										  }
			.LinkerOutput				= '$OutputBase$\Tools\FBuild\FBuildWorker\FBuildWorker.exe'
			.LinkerOptions				+ ' /SUBSYSTEM:WINDOWS'
										+ ' kernel32.lib'
										+ ' Ws2_32.lib'
										+ ' ucrt.lib'
										+ ' vcruntime.lib'
										+ ' msvcrt.lib'
										+ ' User32.lib'
										+ ' Shell32.lib'
										+ ' Comctl32.lib'
										+ ' Gdi32.lib'
		}
		Alias( '$ProjectName$-$Platform$-$Config$' ) { .Targets = '$ProjectName$-Exe-$Platform$-$Config$' }
	}

	// Windows (Clang)
	//--------------------------------------------------------------------------
	ForEach( .Config in .Configs_Windows_Clang )
	{
		Using( .Config )
		.OutputBase + '\$Platform$-$Config$'

		// Static Library
		Library( '$ProjectName$-Lib-$Platform$-$Config$' )
		{
			// Input (Unity)
			.CompilerInputUnity			= '$ProjectName$-Unity-Windows'

			// Output
			.CompilerOutputPath			= '$OutputBase$\$ProjectName$\'
 			.LibrarianOutput 			= '$OutputBase$\$ProjectName$\$ProjectName$.lib'
		}
		Alias( '$ProjectName$-$Platform$-$Config$' ) { .Targets = '$ProjectName$-Lib-$Platform$-$Config$' }
	}
=======
    // Windows Resources
    //--------------------------------------------------------------------------
    ObjectList( '$ProjectName$-Res' )
    {
        Using( .ResourceCompiler )
        .CompilerInputFiles         = 'Tools\FBuild\FBuildWorker\MainWindowResource.rc'
        .CompilerOutputPath         = '$OutputBase$\Tools\FBuild\FBuildWorker\'
    }

    // Windows (MSVC)
    //--------------------------------------------------------------------------
    ForEach( .Config in .Configs_Windows_MSVC )
    {
        Using( .Config )
        .OutputBase + '\$Platform$-$Config$'

        // Objects
        ObjectList( '$ProjectName$-Lib-$Platform$-$Config$' )
        {
            // Input (Unity)
            .CompilerInputUnity         = '$ProjectName$-Unity-Windows'

            // Output
            .CompilerOutputPath         = '$OutputBase$\$ProjectName$\'
            .LibrarianOutput            = '$OutputBase$\$ProjectName$\$ProjectName$.lib'
        }

        // Executable
        Executable( '$ProjectName$-Exe-$Platform$-$Config$' )
        {
            .Libraries                  = { 'Core-Lib-$Platform$-$Config$',
                                            'FBuildCore-Lib-$Platform$-$Config$',
                                            'FBuildWorker-Lib-$Platform$-$Config$',
                                            'FBuildWorker-Res',
                                            'OSUI-Lib-$Platform$-$Config$'
                                            'LZ4-Lib-$Platform$-$Config$'
                                          }
            .LinkerOutput               = '$OutputBase$\Tools\FBuild\FBuildWorker\FBuildWorker.exe'
            .LinkerOptions              + ' /SUBSYSTEM:WINDOWS'
                                        + ' kernel32.lib'
                                        + ' Ws2_32.lib'
                                        + ' LIBCMT.LIB'
                                        + ' User32.lib'
                                        + ' Shell32.lib'
                                        + ' Comctl32.lib'
                                        + ' Gdi32.lib'
        }
        Alias( '$ProjectName$-$Platform$-$Config$' ) { .Targets = '$ProjectName$-Exe-$Platform$-$Config$' }
    }

    // Windows (Clang)
    //--------------------------------------------------------------------------
    ForEach( .Config in .Configs_Windows_Clang )
    {
        Using( .Config )
        .OutputBase + '\$Platform$-$Config$'

        // Static Library
        Library( '$ProjectName$-Lib-$Platform$-$Config$' )
        {
            // Input (Unity)
            .CompilerInputUnity         = '$ProjectName$-Unity-Windows'

            // Output
            .CompilerOutputPath         = '$OutputBase$\$ProjectName$\'
            .LibrarianOutput            = '$OutputBase$\$ProjectName$\$ProjectName$.lib'
        }
        Alias( '$ProjectName$-$Platform$-$Config$' ) { .Targets = '$ProjectName$-Lib-$Platform$-$Config$' }
    }
>>>>>>> 78bfc394

    // Linux (GCC)
    //--------------------------------------------------------------------------
    ForEach( .Config in .Configs_Linux_GCC )
    {
        Using( .Config )
        .OutputBase + '\$Platform$-$Config$'

        // Static Library
        Library( '$ProjectName$-Lib-$Platform$-$Config$' )
        {
            // Input (Unity)
            .CompilerInputUnity         = '$ProjectName$-Unity-Linux'

            // Output
            .CompilerOutputPath         = '$OutputBase$\$ProjectName$\'
            .LibrarianOutput            = '$OutputBase$\$ProjectName$\$ProjectName$.a'
        }

        // Executable
        Executable( '$ProjectName$-Exe-$Platform$-$Config$' )
        {
            .Libraries                  = {
                                            'FBuildWorker-Lib-$Platform$-$Config$',
                                            'FBuildCore-Lib-$Platform$-$Config$',
                                            'OSUI-Lib-$Platform$-$Config$'
                                            'Core-Lib-$Platform$-$Config$',
                                            'LZ4-Lib-$Platform$-$Config$'
                                          }
            .LinkerOutput               = '$OutputBase$\Tools\FBuild\FBuildWorker\fbuildworker'
            .LinkerOptions              + ' -pthread -ldl -lrt'
        }
        Alias( '$ProjectName$-$Platform$-$Config$' ) { .Targets = '$ProjectName$-Exe-$Platform$-$Config$' }
    }

    // OSX (Clang)
    //--------------------------------------------------------------------------
    ForEach( .Config in .Configs_OSX_Clang )
    {
        Using( .Config )
        .OutputBase + '\$Platform$-$Config$'

        // Static Library
        Library( '$ProjectName$-Lib-$Platform$-$Config$' )
        {
            // Input (Unity)
            .CompilerInputUnity         = '$ProjectName$-Unity-OSX'

            // Output
            .CompilerOutputPath         = '$OutputBase$\$ProjectName$\'
            .LibrarianOutput            = '$OutputBase$\$ProjectName$\$ProjectName$.a'
        }

        // Executable
        Executable( '$ProjectName$-Exe-$Platform$-$Config$' )
        {
            .Libraries                  = {
                                            'FBuildWorker-Lib-$Platform$-$Config$',
                                            'FBuildCore-Lib-$Platform$-$Config$',
                                            'OSUI-Lib-$Platform$-$Config$',
                                            'Core-Lib-$Platform$-$Config$',
                                            'LZ4-Lib-$Platform$-$Config$'
                                          }
            .LinkerOutput               = '$OutputBase$\Tools\FBuild\FBuildWorker\FBuildWorker'
        }
        Alias( '$ProjectName$-$Platform$-$Config$' ) { .Targets = '$ProjectName$-Exe-$Platform$-$Config$' }
    }

    // Aliases
    //--------------------------------------------------------------------------
    // Per-Config
    Alias( '$ProjectName$-Debug' )      { .Targets = { '$ProjectName$-X86-Debug',   '$ProjectName$-X64-Debug', '$ProjectName$-X86Clang-Debug' } }
    Alias( '$ProjectName$-Profile' )    { .Targets = { '$ProjectName$-X86-Profile', '$ProjectName$-X64-Profile' } }
    Alias( '$ProjectName$-Release' )    { .Targets = { '$ProjectName$-X86-Release', '$ProjectName$-X64-Release' } }

    // Per-Platform
    Alias( '$ProjectName$-X86' )        { .Targets = { '$ProjectName$-X86-Debug', '$ProjectName$-X86-Release', '$ProjectName$-X86-Profile' } }
    Alias( '$ProjectName$-X64' )        { .Targets = { '$ProjectName$-X64-Debug', '$ProjectName$-X64-Release', '$ProjectName$-X64-Profile' } }
    Alias( '$ProjectName$-X86Clang' )   { .Targets = { '$ProjectName$-X86Clang-Debug' } }
    Alias( '$ProjectName$-x64Linux' )   { .Targets = { '$ProjectName$-X64Linux-Debug', '$ProjectName$-X64Linux-Release', '$ProjectName$-X64Linux-Profile' } }
    Alias( '$ProjectName$-x64OSX' )     { .Targets = { '$ProjectName$-X64OSX-Debug', '$ProjectName$-X64OSX-Release', '$ProjectName$-X64OSX-Profile' } }

    // All
    Alias( '$ProjectName$' )
    {
        .Targets = { '$ProjectName$-Debug', '$ProjectName$-Profile', '$ProjectName$-Release' }
    }

    // Visual Studio Project Generation
    //--------------------------------------------------------------------------
    VCXProject( '$ProjectName$-proj' )
    {
        .ProjectOutput              = '../tmp/VisualStudio/Projects/$ProjectName$.vcxproj'
        .ProjectInputPaths          = '$ProjectPath$\'
        .ProjectBasePath            = '$ProjectPath$\'

        .LocalDebuggerCommand       = '^$(SolutionDir)..\^$(Configuration)\Tools\FBuild\FBuildWorker\FBuildWorker.exe'

        .ProjectX86Debug        = [ Using( .ProjectX86Debug )           .Target = '$ProjectName$-X86-Debug' ]
        .ProjectX86Profile      = [ Using( .ProjectX86Profile )         .Target = '$ProjectName$-X86-Profile' ]
        .ProjectX86Release      = [ Using( .ProjectX86Release )         .Target = '$ProjectName$-X86-Release' ]
        .ProjectX64Debug        = [ Using( .ProjectX64Debug )           .Target = '$ProjectName$-X64-Debug' ]
        .ProjectX64Profile      = [ Using( .ProjectX64Profile )         .Target = '$ProjectName$-X64-Profile' ]
        .ProjectX64Release      = [ Using( .ProjectX64Release )         .Target = '$ProjectName$-X64-Release' ]
        .ProjectX86ClangDebug   = [ Using( .ProjectX86ClangDebug )      .Target = '$ProjectName$-X86Clang-Debug' ]
        .ProjectX86ClangProfile = [ Using( .ProjectX86ClangProfile )    .Target = '$ProjectName$-X86Clang-Profile' ]
        .ProjectX86ClangRelease = [ Using( .ProjectX86ClangRelease )    .Target = '$ProjectName$-X86Clang-Release' ]
        .ProjectConfigs         = { .ProjectX86Debug, .ProjectX86Profile, .ProjectX86Release,
                                    .ProjectX64Debug, .ProjectX64Profile, .ProjectX64Release,
                                    .ProjectX86ClangDebug, .ProjectX86ClangProfile, .ProjectX86ClangRelease }
    }

    XCodeProject( '$ProjectName$-xcodeproj' )
    {
        .ProjectOutput              = '../tmp/XCode/Projects/3_Apps/$ProjectName$.xcodeproj/project.pbxproj'
        .ProjectInputPaths          = '$ProjectPath$/'
        .ProjectBasePath            = '$ProjectPath$/'

        .XCodeBuildWorkingDir       = '../../../../Code/'

        .ProjectOSXDebug        = [ .Config = 'Debug'   .Target = '$ProjectName$-x64OSX-Debug' ]
        .ProjectOSXProfile      = [ .Config = 'Profile' .Target = '$ProjectName$-x64OSX-Profile' ]
        .ProjectOSXRelease      = [ .Config = 'Release' .Target = '$ProjectName$-x64OSX-Release' ]
        .ProjectConfigs         = { .ProjectOSXDebug, .ProjectOSXProfile, .ProjectOSXRelease }
    }
}<|MERGE_RESOLUTION|>--- conflicted
+++ resolved
@@ -1,8 +1,8 @@
 // FBuildWorker
 //------------------------------------------------------------------------------
 {
-    .ProjectName        = 'FBuildWorker'
-    .ProjectPath        = 'Tools\FBuild\FBuildWorker'
+	.ProjectName		= 'FBuildWorker'
+	.ProjectPath		= 'Tools\FBuild\FBuildWorker'
 
     // Unity
     //--------------------------------------------------------------------------
@@ -27,7 +27,6 @@
         }
     }
 
-<<<<<<< HEAD
 	// Windows Resources
 	//--------------------------------------------------------------------------
 	ObjectList( '$ProjectName$-Res' )
@@ -99,77 +98,6 @@
 		}
 		Alias( '$ProjectName$-$Platform$-$Config$' ) { .Targets = '$ProjectName$-Lib-$Platform$-$Config$' }
 	}
-=======
-    // Windows Resources
-    //--------------------------------------------------------------------------
-    ObjectList( '$ProjectName$-Res' )
-    {
-        Using( .ResourceCompiler )
-        .CompilerInputFiles         = 'Tools\FBuild\FBuildWorker\MainWindowResource.rc'
-        .CompilerOutputPath         = '$OutputBase$\Tools\FBuild\FBuildWorker\'
-    }
-
-    // Windows (MSVC)
-    //--------------------------------------------------------------------------
-    ForEach( .Config in .Configs_Windows_MSVC )
-    {
-        Using( .Config )
-        .OutputBase + '\$Platform$-$Config$'
-
-        // Objects
-        ObjectList( '$ProjectName$-Lib-$Platform$-$Config$' )
-        {
-            // Input (Unity)
-            .CompilerInputUnity         = '$ProjectName$-Unity-Windows'
-
-            // Output
-            .CompilerOutputPath         = '$OutputBase$\$ProjectName$\'
-            .LibrarianOutput            = '$OutputBase$\$ProjectName$\$ProjectName$.lib'
-        }
-
-        // Executable
-        Executable( '$ProjectName$-Exe-$Platform$-$Config$' )
-        {
-            .Libraries                  = { 'Core-Lib-$Platform$-$Config$',
-                                            'FBuildCore-Lib-$Platform$-$Config$',
-                                            'FBuildWorker-Lib-$Platform$-$Config$',
-                                            'FBuildWorker-Res',
-                                            'OSUI-Lib-$Platform$-$Config$'
-                                            'LZ4-Lib-$Platform$-$Config$'
-                                          }
-            .LinkerOutput               = '$OutputBase$\Tools\FBuild\FBuildWorker\FBuildWorker.exe'
-            .LinkerOptions              + ' /SUBSYSTEM:WINDOWS'
-                                        + ' kernel32.lib'
-                                        + ' Ws2_32.lib'
-                                        + ' LIBCMT.LIB'
-                                        + ' User32.lib'
-                                        + ' Shell32.lib'
-                                        + ' Comctl32.lib'
-                                        + ' Gdi32.lib'
-        }
-        Alias( '$ProjectName$-$Platform$-$Config$' ) { .Targets = '$ProjectName$-Exe-$Platform$-$Config$' }
-    }
-
-    // Windows (Clang)
-    //--------------------------------------------------------------------------
-    ForEach( .Config in .Configs_Windows_Clang )
-    {
-        Using( .Config )
-        .OutputBase + '\$Platform$-$Config$'
-
-        // Static Library
-        Library( '$ProjectName$-Lib-$Platform$-$Config$' )
-        {
-            // Input (Unity)
-            .CompilerInputUnity         = '$ProjectName$-Unity-Windows'
-
-            // Output
-            .CompilerOutputPath         = '$OutputBase$\$ProjectName$\'
-            .LibrarianOutput            = '$OutputBase$\$ProjectName$\$ProjectName$.lib'
-        }
-        Alias( '$ProjectName$-$Platform$-$Config$' ) { .Targets = '$ProjectName$-Lib-$Platform$-$Config$' }
-    }
->>>>>>> 78bfc394
 
     // Linux (GCC)
     //--------------------------------------------------------------------------
@@ -195,7 +123,7 @@
             .Libraries                  = {
                                             'FBuildWorker-Lib-$Platform$-$Config$',
                                             'FBuildCore-Lib-$Platform$-$Config$',
-                                            'OSUI-Lib-$Platform$-$Config$'
+											'OSUI-Lib-$Platform$-$Config$'
                                             'Core-Lib-$Platform$-$Config$',
                                             'LZ4-Lib-$Platform$-$Config$'
                                           }
@@ -229,7 +157,7 @@
             .Libraries                  = {
                                             'FBuildWorker-Lib-$Platform$-$Config$',
                                             'FBuildCore-Lib-$Platform$-$Config$',
-                                            'OSUI-Lib-$Platform$-$Config$',
+											'OSUI-Lib-$Platform$-$Config$',
                                             'Core-Lib-$Platform$-$Config$',
                                             'LZ4-Lib-$Platform$-$Config$'
                                           }
@@ -238,61 +166,61 @@
         Alias( '$ProjectName$-$Platform$-$Config$' ) { .Targets = '$ProjectName$-Exe-$Platform$-$Config$' }
     }
 
-    // Aliases
-    //--------------------------------------------------------------------------
-    // Per-Config
-    Alias( '$ProjectName$-Debug' )      { .Targets = { '$ProjectName$-X86-Debug',   '$ProjectName$-X64-Debug', '$ProjectName$-X86Clang-Debug' } }
-    Alias( '$ProjectName$-Profile' )    { .Targets = { '$ProjectName$-X86-Profile', '$ProjectName$-X64-Profile' } }
-    Alias( '$ProjectName$-Release' )    { .Targets = { '$ProjectName$-X86-Release', '$ProjectName$-X64-Release' } }
-
-    // Per-Platform
-    Alias( '$ProjectName$-X86' )        { .Targets = { '$ProjectName$-X86-Debug', '$ProjectName$-X86-Release', '$ProjectName$-X86-Profile' } }
-    Alias( '$ProjectName$-X64' )        { .Targets = { '$ProjectName$-X64-Debug', '$ProjectName$-X64-Release', '$ProjectName$-X64-Profile' } }
-    Alias( '$ProjectName$-X86Clang' )   { .Targets = { '$ProjectName$-X86Clang-Debug' } }
+	// Aliases
+	//--------------------------------------------------------------------------
+	// Per-Config
+	Alias( '$ProjectName$-Debug' )		{ .Targets = { '$ProjectName$-X86-Debug',   '$ProjectName$-X64-Debug', '$ProjectName$-X86Clang-Debug' } }
+	Alias( '$ProjectName$-Profile' )	{ .Targets = { '$ProjectName$-X86-Profile', '$ProjectName$-X64-Profile' } }
+	Alias( '$ProjectName$-Release' )	{ .Targets = { '$ProjectName$-X86-Release', '$ProjectName$-X64-Release' } }
+
+	// Per-Platform
+	Alias( '$ProjectName$-X86' )		{ .Targets = { '$ProjectName$-X86-Debug', '$ProjectName$-X86-Release', '$ProjectName$-X86-Profile' } }
+	Alias( '$ProjectName$-X64' )		{ .Targets = { '$ProjectName$-X64-Debug', '$ProjectName$-X64-Release', '$ProjectName$-X64-Profile' } }
+	Alias( '$ProjectName$-X86Clang' )	{ .Targets = { '$ProjectName$-X86Clang-Debug' } }
     Alias( '$ProjectName$-x64Linux' )   { .Targets = { '$ProjectName$-X64Linux-Debug', '$ProjectName$-X64Linux-Release', '$ProjectName$-X64Linux-Profile' } }
     Alias( '$ProjectName$-x64OSX' )     { .Targets = { '$ProjectName$-X64OSX-Debug', '$ProjectName$-X64OSX-Release', '$ProjectName$-X64OSX-Profile' } }
 
-    // All
-    Alias( '$ProjectName$' )
-    {
-        .Targets = { '$ProjectName$-Debug', '$ProjectName$-Profile', '$ProjectName$-Release' }
-    }
-
-    // Visual Studio Project Generation
-    //--------------------------------------------------------------------------
-    VCXProject( '$ProjectName$-proj' )
-    {
-        .ProjectOutput              = '../tmp/VisualStudio/Projects/$ProjectName$.vcxproj'
-        .ProjectInputPaths          = '$ProjectPath$\'
-        .ProjectBasePath            = '$ProjectPath$\'
-
-        .LocalDebuggerCommand       = '^$(SolutionDir)..\^$(Configuration)\Tools\FBuild\FBuildWorker\FBuildWorker.exe'
-
-        .ProjectX86Debug        = [ Using( .ProjectX86Debug )           .Target = '$ProjectName$-X86-Debug' ]
-        .ProjectX86Profile      = [ Using( .ProjectX86Profile )         .Target = '$ProjectName$-X86-Profile' ]
-        .ProjectX86Release      = [ Using( .ProjectX86Release )         .Target = '$ProjectName$-X86-Release' ]
-        .ProjectX64Debug        = [ Using( .ProjectX64Debug )           .Target = '$ProjectName$-X64-Debug' ]
-        .ProjectX64Profile      = [ Using( .ProjectX64Profile )         .Target = '$ProjectName$-X64-Profile' ]
-        .ProjectX64Release      = [ Using( .ProjectX64Release )         .Target = '$ProjectName$-X64-Release' ]
-        .ProjectX86ClangDebug   = [ Using( .ProjectX86ClangDebug )      .Target = '$ProjectName$-X86Clang-Debug' ]
-        .ProjectX86ClangProfile = [ Using( .ProjectX86ClangProfile )    .Target = '$ProjectName$-X86Clang-Profile' ]
-        .ProjectX86ClangRelease = [ Using( .ProjectX86ClangRelease )    .Target = '$ProjectName$-X86Clang-Release' ]
-        .ProjectConfigs         = { .ProjectX86Debug, .ProjectX86Profile, .ProjectX86Release,
-                                    .ProjectX64Debug, .ProjectX64Profile, .ProjectX64Release,
-                                    .ProjectX86ClangDebug, .ProjectX86ClangProfile, .ProjectX86ClangRelease }
-    }
-
-    XCodeProject( '$ProjectName$-xcodeproj' )
-    {
-        .ProjectOutput              = '../tmp/XCode/Projects/3_Apps/$ProjectName$.xcodeproj/project.pbxproj'
-        .ProjectInputPaths          = '$ProjectPath$/'
-        .ProjectBasePath            = '$ProjectPath$/'
+	// All
+	Alias( '$ProjectName$' )
+	{
+		.Targets = { '$ProjectName$-Debug', '$ProjectName$-Profile', '$ProjectName$-Release' }
+	}
+
+	// Visual Studio Project Generation
+	//--------------------------------------------------------------------------
+	VCXProject( '$ProjectName$-proj' )
+	{
+		.ProjectOutput				= '../tmp/VisualStudio/Projects/$ProjectName$.vcxproj'
+		.ProjectInputPaths			= '$ProjectPath$\'
+		.ProjectBasePath			= '$ProjectPath$\'
+
+		.LocalDebuggerCommand		= '^$(SolutionDir)..\^$(Configuration)\Tools\FBuild\FBuildWorker\FBuildWorker.exe'
+
+		.ProjectX86Debug		= [ Using( .ProjectX86Debug )			.Target = '$ProjectName$-X86-Debug' ]
+		.ProjectX86Profile		= [ Using( .ProjectX86Profile )			.Target = '$ProjectName$-X86-Profile' ]
+		.ProjectX86Release		= [ Using( .ProjectX86Release )			.Target = '$ProjectName$-X86-Release' ]
+		.ProjectX64Debug		= [ Using( .ProjectX64Debug )			.Target = '$ProjectName$-X64-Debug' ]
+		.ProjectX64Profile		= [ Using( .ProjectX64Profile )			.Target = '$ProjectName$-X64-Profile' ]
+		.ProjectX64Release		= [ Using( .ProjectX64Release )			.Target = '$ProjectName$-X64-Release' ]
+		.ProjectX86ClangDebug	= [ Using( .ProjectX86ClangDebug )		.Target = '$ProjectName$-X86Clang-Debug' ]
+		.ProjectX86ClangProfile	= [ Using( .ProjectX86ClangProfile )	.Target = '$ProjectName$-X86Clang-Profile' ]
+		.ProjectX86ClangRelease	= [ Using( .ProjectX86ClangRelease )	.Target = '$ProjectName$-X86Clang-Release' ]
+		.ProjectConfigs			= { .ProjectX86Debug, .ProjectX86Profile, .ProjectX86Release,
+									.ProjectX64Debug, .ProjectX64Profile, .ProjectX64Release,
+									.ProjectX86ClangDebug, .ProjectX86ClangProfile, .ProjectX86ClangRelease }
+	}
+
+	XCodeProject( '$ProjectName$-xcodeproj' )
+	{
+		.ProjectOutput 				= '../tmp/XCode/Projects/3_Apps/$ProjectName$.xcodeproj/project.pbxproj'
+		.ProjectInputPaths			= '$ProjectPath$/'
+		.ProjectBasePath			= '$ProjectPath$/'
 
         .XCodeBuildWorkingDir       = '../../../../Code/'
 
-        .ProjectOSXDebug        = [ .Config = 'Debug'   .Target = '$ProjectName$-x64OSX-Debug' ]
-        .ProjectOSXProfile      = [ .Config = 'Profile' .Target = '$ProjectName$-x64OSX-Profile' ]
+		.ProjectOSXDebug 		= [ .Config = 'Debug' 	.Target = '$ProjectName$-x64OSX-Debug' ]
+		.ProjectOSXProfile 		= [ .Config = 'Profile' .Target = '$ProjectName$-x64OSX-Profile' ]
         .ProjectOSXRelease      = [ .Config = 'Release' .Target = '$ProjectName$-x64OSX-Release' ]
-        .ProjectConfigs         = { .ProjectOSXDebug, .ProjectOSXProfile, .ProjectOSXRelease }
-    }
+		.ProjectConfigs 		= { .ProjectOSXDebug, .ProjectOSXProfile, .ProjectOSXRelease }
+	}
 }
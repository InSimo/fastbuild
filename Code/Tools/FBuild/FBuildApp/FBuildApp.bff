--- conflicted
+++ resolved
@@ -25,67 +25,6 @@
         Unity( '$ProjectName$-Unity-OSX' )
         {
         }
-<<<<<<< HEAD
-    }       
-
-	// Windows (MSVC)
-	//--------------------------------------------------------------------------
-	ForEach( .Config in .Configs_Windows_MSVC )
-	{
-		Using( .Config )
-		.OutputBase + '\$Platform$-$Config$'
-
-		// Objects
-		ObjectList( '$ProjectName$-Lib-$Platform$-$Config$' )
-		{
-			// Input (Unity)
-			.CompilerInputUnity			= '$ProjectName$-Unity-Windows'
-
-			// Output
-			.CompilerOutputPath			= '$OutputBase$\$ProjectName$\'
- 			.LibrarianOutput 			= '$OutputBase$\$ProjectName$\$ProjectName$.lib'
-		}
-
-		// Executable
-		Executable( '$ProjectName$-Exe-$Platform$-$Config$' )
-		{
-			.Libraries					= { 'Core-Lib-$Platform$-$Config$',
-											'FBuildCore-Lib-$Platform$-$Config$',
-											'FBuildApp-Lib-$Platform$-$Config$',
-											'LZ4-Lib-$Platform$-$Config$' }
-			.LinkerOutput				= '$OutputBase$\Tools\FBuild\FBuildApp\FBuild.exe'
-			.LinkerOptions				+ ' /SUBSYSTEM:CONSOLE'
-										+ ' kernel32.lib'
-										+ ' Ws2_32.lib'
-										+ ' ucrt.lib'
-										+ ' vcruntime.lib'
-										+ ' msvcrt.lib'
-										+ ' User32.lib'
-		}
-		Alias( '$ProjectName$-$Platform$-$Config$' ) { .Targets = '$ProjectName$-Exe-$Platform$-$Config$' }
-	}
-
-	// Windows (Clang)
-	//--------------------------------------------------------------------------
-	ForEach( .Config in .Configs_Windows_Clang )
-	{
-		Using( .Config )
-		.OutputBase + '\$Platform$-$Config$'
-
-		// Static Library
-		Library( '$ProjectName$-Lib-$Platform$-$Config$' )
-		{
-			// Input (Unity)
-			.CompilerInputUnity			= '$ProjectName$-Unity-Windows'
-
-			// Output
-			.CompilerOutputPath			= '$OutputBase$\$ProjectName$\'
- 			.LibrarianOutput 			= '$OutputBase$\$ProjectName$\$ProjectName$.lib'
-		}
-		Alias( '$ProjectName$-$Platform$-$Config$' ) { .Targets = '$ProjectName$-Lib-$Platform$-$Config$' }
-	}
-	
-=======
     }
 
     // Windows (MSVC)
@@ -117,7 +56,9 @@
             .LinkerOptions              + ' /SUBSYSTEM:CONSOLE'
                                         + ' kernel32.lib'
                                         + ' Ws2_32.lib'
-                                        + ' LIBCMT.LIB'
+                                        + ' ucrt.lib'
+                                        + ' vcruntime.lib'
+                                        + ' msvcrt.lib'
                                         + ' User32.lib'
         }
         Alias( '$ProjectName$-$Platform$-$Config$' ) { .Targets = '$ProjectName$-Exe-$Platform$-$Config$' }
@@ -143,7 +84,6 @@
         Alias( '$ProjectName$-$Platform$-$Config$' ) { .Targets = '$ProjectName$-Lib-$Platform$-$Config$' }
     }
 
->>>>>>> 78bfc394
     // Linux (GCC)
     //--------------------------------------------------------------------------
     ForEach( .Config in .Configs_Linux_GCC )

--- conflicted
+++ resolved
@@ -4,17 +4,11 @@
 ;-------------------------------------------------------------------------------
 ; Windows Platform
 ;-------------------------------------------------------------------------------
-<<<<<<< HEAD
 .VSBasePath			= 'C:\Program Files (x86)\Microsoft Visual Studio 14.0'
 .WindowsSDKBasePath	= 'C:\Program Files (x86)\Windows Kits\8.1'
 .CRTIncludePath	= 'C:\Program Files (x86)\Windows Kits\10\Include\10.0.10240.0\ucrt'
 .CRTLibPath	= 'C:\Program Files (x86)\Windows Kits\10\Lib\10.0.10240.0\ucrt'
-.ClangBasePath		= '../External/SDK/ClangForWindows/3.7.1'
-=======
-.VSBasePath         = 'C:\Program Files (x86)\Microsoft Visual Studio 12.0'
-.WindowsSDKBasePath = 'C:\Program Files (x86)\Windows Kits\8.1'
 .ClangBasePath      = 'C:\Program Files\LLVM'
->>>>>>> 78bfc394
 
 ;-------------------------------------------------------------------------------
 ; Settings
@@ -22,17 +16,17 @@
 Settings
 {
     #if __WINDOWS__
-        #import TMP
-        .Environment    = { "PATH=$VSBasePath$\Common7\IDE\;$VSBasePath$\VC\bin\",
+		#import TMP
+        .Environment	= { "PATH=$VSBasePath$\Common7\IDE\;$VSBasePath$\VC\bin\",
                             "TMP=$TMP$",
                             "SystemRoot=C:\Windows" }
-        .CachePath      = "C:\.fbuild.cache"
+        .CachePath		= "C:\.fbuild.cache"
     #endif
     #if __OSX__
-        .CachePath      = "/tmp/.fbuild.cache"
+        .CachePath		= "/tmp/.fbuild.cache"
     #endif
     #if __LINUX__
-        .CachePath      = "/tmp/.fbuild.cache"
+        .CachePath		= "/tmp/.fbuild.cache"
     #endif
 }
 
@@ -41,7 +35,6 @@
 //------------------------------------------------------------------------------
 Compiler( 'Compiler-x86' )
 {
-<<<<<<< HEAD
 	.Root		= '$VSBasePath$\VC\bin'
 	.Executable	= '$Root$\cl.exe'
 	.ExtraFiles = { '$Root$\c1.dll'
@@ -75,50 +68,11 @@
 					'$VSBasePath$\VC\redist\x86\Microsoft.VC140.CRT\vcruntime140.dll'
 					'$VSBasePath$\VC\redist\x86\Microsoft.VC140.CRT\vccorlib140.dll'
 				  }
-=======
-    .Root       = '$VSBasePath$\VC\bin'
-    .Executable = '$Root$\cl.exe'
-    .ExtraFiles = { '$Root$\c1.dll'
-                    '$Root$\c1ast.dll',
-                    '$Root$\c1xx.dll',
-                    '$Root$\c1xxast.dll',
-                    '$Root$\c2.dll',
-                    '$Root$\msobj120.dll'
-                    '$Root$\mspdb120.dll'
-                    '$Root$\mspdbsrv.exe'
-                    '$Root$\mspdbcore.dll'
-                    '$Root$\mspft120.dll'
-                    '$Root$\1033\clui.dll'
-                    '$VSBasePath$\VC\redist\x86\Microsoft.VC120.CRT\msvcp120.dll'
-                    '$VSBasePath$\VC\redist\x86\Microsoft.VC120.CRT\msvcr120.dll'
-                    '$VSBasePath$\VC\redist\x86\Microsoft.VC120.CRT\vccorlib120.dll'
-                  }
-}
-Compiler( 'Compiler-x64' )
-{
-    .Root       = '$VSBasePath$\VC\bin'
-    .Executable = '$Root$\x86_amd64\cl.exe'
-    .ExtraFiles = { '$Root$\x86_amd64\c1.dll'
-                    '$Root$\x86_amd64\c1ast.dll',
-                    '$Root$\x86_amd64\c1xx.dll',
-                    '$Root$\x86_amd64\c1xxast.dll',
-                    '$Root$\x86_amd64\c2.dll',
-                    '$Root$\x86_amd64\1033\clui.dll'
-                    '$Root$\msobj120.dll'
-                    '$Root$\mspdb120.dll'
-                    '$Root$\mspdbsrv.exe'
-                    '$Root$\mspdbcore.dll'
-                    '$Root$\mspft120.dll'
-                    '$VSBasePath$\VC\redist\x86\Microsoft.VC120.CRT\msvcp120.dll'
-                    '$VSBasePath$\VC\redist\x86\Microsoft.VC120.CRT\msvcr120.dll'
-                    '$VSBasePath$\VC\redist\x86\Microsoft.VC120.CRT\vccorlib120.dll'
-                  }
->>>>>>> 78bfc394
 }
 Compiler( 'Compiler-x86Clang' )
 {
-    .Root       = '$ClangBasePath$'
-    .Executable = '$Root$\bin\clang++.exe'
+	.Root		= '$ClangBasePath$'
+	.Executable	= '$Root$\bin\clang++.exe'
 }
 Compiler( 'Compiler-x64-Linux' )
 {
@@ -134,7 +88,6 @@
 //------------------------------------------------------------------------------
 .MSVCBaseConfig =
 [
-<<<<<<< HEAD
 	.AdditionalWarnings		= ' /we4062' // enumerator 'identifier' in a switch of enum 'enumeration' is not handled
 							+ ' /we4263' // 'function' : member function does not override any base class virtual member function
 							+ ' /we4265' // 'class': class has virtual functions, but destructor is not virtual
@@ -180,59 +133,12 @@
 	.WindowsLibPaths		= '$WindowsSDKBasePath$/lib/winv6.3/um'
 
 	.UseExceptions			= ' /EHsc'
-=======
-    .AdditionalWarnings     = ' /we4062' // enumerator 'identifier' in a switch of enum 'enumeration' is not handled
-                            + ' /we4263' // 'function' : member function does not override any base class virtual member function
-                            + ' /we4265' // 'class': class has virtual functions, but destructor is not virtual
-                            + ' /we4296' // 'operator': expression is always false
-                            + ' /we4555' // expression has no effect; expected expression with side-effect
-                            + ' /we4619' // #pragma warning : there is no warning number 'number'
-                            + ' /we4640' // 'instance' : construction of local static object is not thread-safe
-                            + ' /we4826' // Conversion from 'type1 ' to 'type_2' is sign-extended. This may cause unexpected runtime behavior.
-                            + ' /we4836' // nonstandard extension used : 'type' : local types or unnamed types cannot be used as template arguments
-                            + ' /we4905' // wide string literal cast to 'LPSTR'
-                            + ' /we4906' // string literal cast to 'LPWSTR'
-
-    .CompilerOptions        = '"%1" /Z7 /nologo /c /W4 /WX'
-                            + ' /Zc:inline'         // Remove unreferenced COMDATs at compile time (VS2013.2+)
-                            + ' /Zc:strictStrings'  // Require const only usage of string literals (VS2013+)
-                            + .AdditionalWarnings
-                            + ' /fp:fast'
-                            + ' /D"WIN32_LEAN_AND_MEAN" /D_WIN32 /D__WINDOWS__'
-                            + ' /D"_CRT_SECURE_NO_WARNINGS"' // don't warn about unsafe functions
-                            + ' /D"_WINSOCK_DEPRECATED_NO_WARNINGS"' // don't warn about deprecated winsock functions - TODO:C Update API use
-    .PCHOptions             = .CompilerOptions
-                            + ' /Fp"%2" /Fo"%3"'
-    .CompilerOptions        + ' /Fo"%2"'
-    .LibrarianOptions       = '/NODEFAULTLIB /WX /NOLOGO /OUT:"%2" "%1"'
-    .LinkerOptions          = '/NODEFAULTLIB /WX /NOLOGO /INCREMENTAL:NO /OUT:"%2" "%1" /DEBUG'
-
-    // Optimizations
-    .CompilerDebugOptimizations     = ' /MTd /Od /RTC1 /GS /Oy- /GR- /analyze'
-    .CompilerReleaseOptimizations   = ' /MT /Ox /Oy /Oi /GS- /GF /GL /Gy /Gw /GR- /analyze'
-    .LibrarianDebugOptimizations    = ''
-    .LibrarianReleaseOptimizations  = ' /LTCG'
-    .LinkerDebugOptimizations       = ''
-    .LinkerReleaseOptimizations     = ' /LTCG /OPT:REF,ICF'
-
-    .BaseIncludePaths       = ' /I"./"'
-                            + ' /I"$VSBasePath$/VC/include/"'
-                            + ' /I"$WindowsSDKBasePath$/include/um"'
-                            + ' /I"$WindowsSDKBasePath$/include/shared"'
-    .CompilerOptions        + .BaseIncludePaths
-    .PCHOptions             + .BaseIncludePaths
-
-    .WindowsLibPaths        = '$WindowsSDKBasePath$/lib/winv6.3/um'
-
-    .UseExceptions          = ' /EHsc'
->>>>>>> 78bfc394
 ]
 
 // X86
 //------------------------------------------------------------------------------
 .X86BaseConfig =
 [
-<<<<<<< HEAD
 	Using( .MSVCBaseConfig )
 	.ToolsBasePath			= '$VSBasePath$\VC\bin'
 	.Compiler				= 'Compiler-x86'
@@ -245,56 +151,42 @@
 	.LinkerOptions			+ ' /MACHINE:X86'
 	.Platform				= 'x86'
 	.LinkerOptions			+ ' /LIBPATH:"$WindowsLibPaths$/x86" /LIBPATH:"$VSBasePath$/VC/lib" /LIBPATH:"$CRTLibPath$/x86"'
-=======
-    Using( .MSVCBaseConfig )
-    .ToolsBasePath          = '$VSBasePath$\VC\bin'
-    .Compiler               = 'Compiler-x86'
-    .Librarian              = '$ToolsBasePath$\lib.exe'
-    .Linker                 = '$ToolsBasePath$\link.exe'
-    .CompilerOptions        + ' /arch:SSE2'
-                            + ' /DWIN32'
-    .PCHOptions             + ' /arch:SSE2'
-                            + ' /DWIN32'
-    .LinkerOptions          + ' /MACHINE:X86'
-    .Platform               = 'x86'
-    .LinkerOptions          + ' /LIBPATH:"$WindowsLibPaths$/x86" /LIBPATH:"$VSBasePath$/VC/lib"'
->>>>>>> 78bfc394
 ]
 .X86DebugConfig =
 [
-    Using( .X86BaseConfig )
-    .Config                 = 'Debug'
-    .CompilerOptions        + ' /DDEBUG /DPROFILING_ENABLED'
-                            + .CompilerDebugOptimizations
-    .PCHOptions             + ' /DDEBUG /DPROFILING_ENABLED'
-                            + .CompilerDebugOptimizations
-    .LibrarianOptions       + .LibrarianDebugOptimizations
-    .LinkerOptions          + .LinkerDebugOptimizations
+	Using( .X86BaseConfig )
+	.Config					= 'Debug'
+	.CompilerOptions		+ ' /DDEBUG /DPROFILING_ENABLED'
+							+ .CompilerDebugOptimizations
+	.PCHOptions				+ ' /DDEBUG /DPROFILING_ENABLED'
+							+ .CompilerDebugOptimizations
+	.LibrarianOptions		+ .LibrarianDebugOptimizations
+	.LinkerOptions			+ .LinkerDebugOptimizations
 ]
 .X86ReleaseConfig =
 [
-    Using( .X86BaseConfig )
-    .Config                 = 'Release'
-    .CompilerOptions        + ' /DRELEASE'
-                            + ' /d2Zi+'     // Improve optimized debugging VS2013.3+
-    .PCHOptions             + ' /DRELEASE'
+	Using( .X86BaseConfig )
+	.Config					= 'Release'
+	.CompilerOptions		+ ' /DRELEASE'
+							+ ' /d2Zi+'		// Improve optimized debugging VS2013.3+
+	.PCHOptions				+ ' /DRELEASE'
 
     // Setup de-optimization options (FASTBUILD_DEOPTIMIZE_OBJECT)
     .DeoptimizeWritableFilesWithToken   = true
-    .CompilerOptionsDeoptimized     = '$CompilerOptions$ /Od'
-    .PCHOptionsDeoptimized          = '$PCHOptions$ /Od'
+	.CompilerOptionsDeoptimized		= '$CompilerOptions$ /Od'
+	.PCHOptionsDeoptimized			= '$PCHOptions$ /Od'
 
     .CompilerOptions        + .CompilerReleaseOptimizations
     .PCHOptions             + .CompilerReleaseOptimizations
-    .LibrarianOptions       + .LibrarianReleaseOptimizations
-    .LinkerOptions          + .LinkerReleaseOptimizations
+	.LibrarianOptions		+ .LibrarianReleaseOptimizations
+	.LinkerOptions			+ .LinkerReleaseOptimizations
 ]
 .X86ProfileConfig =
 [
-    Using( .X86ReleaseConfig ) // Note: based on Release config
-    .Config                 = 'Profile'
-    .CompilerOptions        + ' /DPROFILING_ENABLED'
-    .PCHOptions             + ' /DPROFILING_ENABLED'
+	Using( .X86ReleaseConfig ) // Note: based on Release config
+	.Config					= 'Profile'
+	.CompilerOptions		+ ' /DPROFILING_ENABLED'
+	.PCHOptions				+ ' /DPROFILING_ENABLED'
 
     .DeoptimizeWritableFilesWithToken = false
 ]
@@ -303,7 +195,6 @@
 //------------------------------------------------------------------------------
 .X64BaseConfig =
 [
-<<<<<<< HEAD
 	Using( .MSVCBaseConfig )
 	.ToolsBasePath			= '$VSBasePath$\VC\bin\x86_amd64'
 	.Compiler				= 'Compiler-x64'
@@ -314,53 +205,41 @@
 	.LinkerOptions			+ ' /MACHINE:X64'
 	.Platform				= 'x64'
 	.LinkerOptions			+ ' /LIBPATH:"$WindowsLibPaths$/x64" /LIBPATH:"$VSBasePath$/VC/lib/amd64" /LIBPATH:"$CRTLibPath$/x64"'
-=======
-    Using( .MSVCBaseConfig )
-    .ToolsBasePath          = '$VSBasePath$\VC\bin\x86_amd64'
-    .Compiler               = 'Compiler-x64'
-    .Librarian              = '$ToolsBasePath$\lib.exe'
-    .Linker                 = '$ToolsBasePath$\link.exe'
-    .CompilerOptions        + ' /DWIN64'
-    .PCHOptions             + ' /DWIN64'
-    .LinkerOptions          + ' /MACHINE:X64'
-    .Platform               = 'x64'
-    .LinkerOptions          + ' /LIBPATH:"$WindowsLibPaths$/x64" /LIBPATH:"$VSBasePath$/VC/lib/amd64"'
->>>>>>> 78bfc394
 ]
 .X64DebugConfig =
 [
-    Using( .X64BaseConfig )
-    .Config                 = 'Debug'
-    .CompilerOptions        + ' /DDEBUG /DPROFILING_ENABLED'
+	Using( .X64BaseConfig )
+	.Config					= 'Debug'
+	.CompilerOptions		+ ' /DDEBUG /DPROFILING_ENABLED'
                             + .CompilerDebugOptimizations
-    .PCHOptions             + ' /DDEBUG /DPROFILING_ENABLED'
+	.PCHOptions				+ ' /DDEBUG /DPROFILING_ENABLED'
                             + .CompilerDebugOptimizations
-    .LibrarianOptions       + .LibrarianDebugOptimizations
-    .LinkerOptions          + .LinkerDebugOptimizations
+	.LibrarianOptions		+ .LibrarianDebugOptimizations
+	.LinkerOptions			+ .LinkerDebugOptimizations
 ]
 .X64ReleaseConfig =
 [
-    Using( .X64BaseConfig )
-    .Config                 = 'Release'
-    .CompilerOptions        + ' /DRELEASE'
-    .PCHOptions             + ' /DRELEASE'
+	Using( .X64BaseConfig )
+	.Config					= 'Release'
+	.CompilerOptions		+ ' /DRELEASE'
+	.PCHOptions				+ ' /DRELEASE'
 
     // Setup de-optimization options (FASTBUILD_DEOPTIMIZE_OBJECT)
     .DeoptimizeWritableFilesWithToken   = true
-    .CompilerOptionsDeoptimized     = '$CompilerOptions$ /Od'
-    .PCHOptionsDeoptimized          = '$PCHOptions$ /Od'
+	.CompilerOptionsDeoptimized		= '$CompilerOptions$ /Od'
+	.PCHOptionsDeoptimized			= '$PCHOptions$ /Od'
 
     .CompilerOptions        + .CompilerReleaseOptimizations
     .PCHOptions             + .CompilerReleaseOptimizations
-    .LibrarianOptions       + .LibrarianReleaseOptimizations
-    .LinkerOptions          + .LinkerReleaseOptimizations
+	.LibrarianOptions		+ .LibrarianReleaseOptimizations
+	.LinkerOptions			+ .LinkerReleaseOptimizations
 ]
 .X64ProfileConfig =
 [
-    Using( .X64ReleaseConfig ) // Note: based on Release config
-    .Config                 = 'Profile'
-    .CompilerOptions        + ' /DPROFILING_ENABLED'
-    .PCHOptions             + ' /DPROFILING_ENABLED'
+	Using( .X64ReleaseConfig ) // Note: based on Release config
+	.Config					= 'Profile'
+	.CompilerOptions		+ ' /DPROFILING_ENABLED'
+	.PCHOptions				+ ' /DPROFILING_ENABLED'
 
     .DeoptimizeWritableFilesWithToken = false
 ]
@@ -369,114 +248,114 @@
 //------------------------------------------------------------------------------
 .X86ClangBaseConfig =
 [
-    .ToolsBasePath          = '$ClangBasePath$'
-    .Compiler               = 'Compiler-x86Clang'
-    .Librarian              = '$ToolsBasePath$\bin\llvm-ar.exe'
+	.ToolsBasePath			= '$ClangBasePath$'
+	.Compiler				= 'Compiler-x86Clang'
+	.Librarian				= '$ToolsBasePath$\bin\llvm-ar.exe'
     .Linker                 = '$VSBasePath$\VC\bin\link.exe' //'$ToolsBasePath$\lld.exe'
 
-    .WindowsLibPaths        = '$WindowsSDKBasePath$/lib/winv6.3/um'
-
-    .BaseCompilerOptions    = '-o"%2" "%1" -c -g'
+	.WindowsLibPaths		= '$WindowsSDKBasePath$/lib/winv6.3/um'
+
+	.BaseCompilerOptions	= '-o"%2" "%1" -c -g'
                             + ' -Wall -Werror -Wfatal-errors'   // warnings as errors
                             + ' -Wextra'                        // additional warnings
 
                             // includes
-                            + ' -I"./"'
-                            + ' -I"$VSBasePath$/VC/include/"'
-                            + ' -I"$WindowsSDKBasePath$/include/um"'
-                            + ' -I"$WindowsSDKBasePath$/include/shared"'
+							+ ' -I"./"'
+							+ ' -I"$VSBasePath$/VC/include/"'
+							+ ' -I"$WindowsSDKBasePath$/include/um"'
+							+ ' -I"$WindowsSDKBasePath$/include/shared"'
 
                             // defines
-                            + ' -D"WIN32_LEAN_AND_MEAN" -D_WIN32 -D__WINDOWS__'
-                            + ' -DWIN32'
+							+ ' -D"WIN32_LEAN_AND_MEAN" -D_WIN32 -D__WINDOWS__'
+							+ ' -DWIN32'
                             + ' -D_CRT_SECURE_NO_WARNINGS'
 
                             // x86
                             + ' -m32'
-                            + ' -D"_X86_=1" -D_M_IX86'
-                            + ' -D"_INTEGRAL_MAX_BITS=64"'
-
-                            // MS compatibility
-                            + ' -fms-compatibility'
-                            + ' -fms-extensions'
-                            + ' -fmsc-version=1900' // VS2015 equivalent
+							+ ' -D"_X86_=1" -D_M_IX86'
+							+ ' -D"_INTEGRAL_MAX_BITS=64"'
+
+							// MS compatibility
+							+ ' -fms-compatibility'
+							+ ' -fms-extensions'
+							+ ' -fmsc-version=1900' // VS2015 equivalent
 
                             // as of v3.6, these warnings fire inside system headers
-                            + ' -Wno-#pragma-messages'          // warning : %s [-W#pragma-messages]
-                            + ' -Wno-unknown-pragmas'           // unknown pragma ignored [-Wunknown-pragmas]
-                            + ' -Wno-unused-function'           // unused function '%s' [-Wunused-function]
-                            + ' -Wno-microsoft'                 // enumerator value is not representable in the underlying type 'int' [-Wmicrosoft]'
-                            + ' -Wno-unused-value'              // expression result unused [-Wunused-value]
-                            + ' -Wno-ignored-attributes'        // __declspec attribute 'restrict' is not supported [-Werror,-Wignored-attributes]
+							+ ' -Wno-#pragma-messages'      // warning : %s [-W#pragma-messages]
+                            + ' -Wno-unknown-pragmas'       // unknown pragma ignored [-Wunknown-pragmas]
+                            + ' -Wno-unused-function'       // unused function '%s' [-Wunused-function]
+							+ ' -Wno-microsoft'             // enumerator value is not representable in the underlying type 'int' [-Wmicrosoft]'
+							+ ' -Wno-unused-value'          // expression result unused [-Wunused-value]
+							+ ' -Wno-ignored-attributes'        // __declspec attribute 'restrict' is not supported [-Werror,-Wignored-attributes]
                             + ' -Wno-incompatible-ms-struct'    // ms_struct may not produce MSVC-compatible layouts for classes with base classes or virtual functions [-Wincompatible-ms-struct]
 
-                            // Fires on our new/delete operator (Clang bug?)
-                            + ' -Wno-implicit-exception-spec-mismatch' // function previously declared with an explicit exception specification redeclared with an implicit exception specification [-Wimplicit-exception-spec-mismatch]
-
-                            // Extra warnings
-                            + ' -Wshadow'
-
-                            + ' -fno-rtti'
+							// Fires on our new/delete operator (Clang bug?)
+							+ ' -Wno-implicit-exception-spec-mismatch' // function previously declared with an explicit exception specification redeclared with an implicit exception specification [-Wimplicit-exception-spec-mismatch]
+
+							// Extra warnings
+							+ ' -Wshadow'
+
+							+ ' -fno-rtti'
 
     .CompilerOptionsC       = '-x c '
                             + .BaseCompilerOptions
     .CompilerOptions        = '-std=c++11 '                     // allow C++11 features
                             + .BaseCompilerOptions
 
-    .PCHOptions             = .CompilerOptions // TODO: Configure this properly
-
-    .LibrarianOptions       = 'rc "%2" "%1"' // NOTE: output must come first
-    .LinkerOptions          = '/NODEFAULTLIB /WX /NOLOGO /INCREMENTAL:NO /OUT:"%2" "%1" /DEBUG'
-                            + ' /LIBPATH:"$WindowsLibPaths$/x86" /LIBPATH:"$VSBasePath$/VC/lib"'
-                            + ' /MACHINE:X86'
-
-    .Platform               = 'x86Clang'
-    .Config                 = 'Debug'
-
-    .UseExceptions          = ' -fexceptions'
-
-    // Optimizations
-    .CompilerDebugOptimizations     = ' -O0'
-    .CompilerReleaseOptimizations   = ' -O2'
-    .LibrarianDebugOptimizations    = ''
-    .LibrarianReleaseOptimizations  = ''
-    .LinkerDebugOptimizations       = ''
-    .LinkerReleaseOptimizations     = ''
+	.PCHOptions				= .CompilerOptions // TODO: Configure this properly
+
+	.LibrarianOptions		= 'rc "%2" "%1"' // NOTE: output must come first
+	.LinkerOptions			= '/NODEFAULTLIB /WX /NOLOGO /INCREMENTAL:NO /OUT:"%2" "%1" /DEBUG'
+							+ ' /LIBPATH:"$WindowsLibPaths$/x86" /LIBPATH:"$VSBasePath$/VC/lib"'
+							+ ' /MACHINE:X86'
+
+	.Platform				= 'x86Clang'
+	.Config					= 'Debug'
+
+	.UseExceptions			= ' -fexceptions'
+
+	// Optimizations
+	.CompilerDebugOptimizations		= ' -O0'
+	.CompilerReleaseOptimizations	= ' -O2'
+	.LibrarianDebugOptimizations	= ''
+	.LibrarianReleaseOptimizations  = ''
+	.LinkerDebugOptimizations		= ''
+	.LinkerReleaseOptimizations		= ''
 ]
 .X86ClangDebugConfig =
 [
-    Using( .X86ClangBaseConfig )
-    .Config                 = 'Debug'
-    .CompilerOptions        + ' -DDEBUG -DPROFILING_ENABLED'
+	Using( .X86ClangBaseConfig )
+	.Config					= 'Debug'
+	.CompilerOptions		+ ' -DDEBUG -DPROFILING_ENABLED'
                             + .CompilerDebugOptimizations
-    .PCHOptions             + ' -DDEBUG -DPROFILING_ENABLED'
+	.PCHOptions				+ ' -DDEBUG -DPROFILING_ENABLED'
                             + .CompilerDebugOptimizations
-    .LibrarianOptions       + .LibrarianDebugOptimizations
-    .LinkerOptions          + .LinkerDebugOptimizations
+	.LibrarianOptions		+ .LibrarianDebugOptimizations
+	.LinkerOptions			+ .LinkerDebugOptimizations
 ]
 .X86ClangReleaseConfig =
 [
-    Using( .X86ClangBaseConfig )
-    .Config                 = 'Release'
-    .CompilerOptions        + ' -DRELEASE'
-    .PCHOptions             + ' -DRELEASE'
+	Using( .X86ClangBaseConfig )
+	.Config					= 'Release'
+	.CompilerOptions		+ ' -DRELEASE'
+	.PCHOptions				+ ' -DRELEASE'
 
     // Setup de-optimization options (FASTBUILD_DEOPTIMIZE_OBJECT)
     .DeoptimizeWritableFilesWithToken   = true
-    .CompilerOptionsDeoptimized     = '$CompilerOptions$ /Od'
-    .PCHOptionsDeoptimized          = '$PCHOptions$ /Od'
+	.CompilerOptionsDeoptimized		= '$CompilerOptions$ /Od'
+	.PCHOptionsDeoptimized			= '$PCHOptions$ /Od'
 
     .CompilerOptions        + .CompilerReleaseOptimizations
     .PCHOptions             + .CompilerReleaseOptimizations
-    .LibrarianOptions       + .LibrarianReleaseOptimizations
-    .LinkerOptions          + .LinkerReleaseOptimizations
+	.LibrarianOptions		+ .LibrarianReleaseOptimizations
+	.LinkerOptions			+ .LinkerReleaseOptimizations
 ]
 .X86ClangProfileConfig =
 [
-    Using( .X86ClangReleaseConfig ) // Note: based on Release config
-    .Config                 = 'Profile'
-    .CompilerOptions        + ' -DPROFILING_ENABLED'
-    .PCHOptions             + ' -DPROFILING_ENABLED'
+	Using( .X86ClangReleaseConfig ) // Note: based on Release config
+	.Config					= 'Profile'
+	.CompilerOptions		+ ' -DPROFILING_ENABLED'
+	.PCHOptions				+ ' -DPROFILING_ENABLED'
 
     .DeoptimizeWritableFilesWithToken = false
 ]
@@ -492,7 +371,7 @@
     .BaseCompilerOptions    = '-o "%2" "%1" -c -g'
                             + ' -I./'
                             + ' -D__LINUX__'
-                            + ' -Wall -Werror -Wfatal-errors'   // warnings as errors
+                            + ' -Wall -Werror -Wfatal-errors'                    // warnings as errors
                             + ' -Wextra'
                             + ' -m64'                           // x86-64
 
@@ -559,10 +438,10 @@
                             + ' -I./'
                             + ' -D__APPLE__'
                             + ' -D__OSX__'
-                            + ' -Wall -Wfatal-errors'       // warnings as errors
+                            + ' -Wall -Wfatal-errors'                    // warnings as errors
                             + ' -Wno-#pragma-messages'
-                            + ' -std=c++11'                 // allow C++11 features
-                            + ' -m64'                       // x86-64
+                            + ' -std=c++11'                     // allow C++11 features
+                            + ' -m64'                           // x86-64
 
     .CompilerOutputExtension= '.o'
     .LinkerOptions          = '"%1" -o "%2" -g'
@@ -613,15 +492,15 @@
 //------------------------------------------------------------------------------
 .ResourceCompiler =
 [
-    .Compiler                   = '$WindowsSDKBasePath$\Bin\x86\RC.exe'
-    .CompilerOutputExtension    = '.res'
-    .CompilerOptions            = '/nologo /fo"%2" "%1"'
+	.Compiler					= '$WindowsSDKBasePath$\Bin\x86\RC.exe'
+	.CompilerOutputExtension	= '.res'
+	.CompilerOptions			= '/nologo /fo"%2" "%1"'
 ]
 
 //------------------------------------------------------------------------------
 //
 //------------------------------------------------------------------------------
-.OutputBase = '../tmp'
+.OutputBase	= '../tmp'
 
 //------------------------------------------------------------------------------
 // Unity/Blob files (shared across configs)
@@ -633,73 +512,73 @@
 //------------------------------------------------------------------------------
 .ProjectCommon =
 [
-    .ProjectBuildCommand        = 'cd ^$(SolutionDir)\..\..\Code\ &amp; fbuild -vs -dist -cache ^$(ProjectName)-^$(Configuration)'
-    .ProjectRebuildCommand      = 'cd ^$(SolutionDir)\..\..\Code\ &amp; fbuild -vs -dist -cache -clean ^$(ProjectName)-^$(Configuration)'
-    .OutputDirectory            = '^$(SolutionDir)\..\tmp2'
-    .IntermediateDirectory      = '^$(SolutionDir)\..\tmp2'
-    .Platform = 'Win32' // unused
-    .PlatformToolset = 'v120'
-]
-
-.ProjectX86Debug        = [ Using( .ProjectCommon ) .Config = 'x86-Debug' ]
-.ProjectX86Profile      = [ Using( .ProjectCommon ) .Config = 'x86-Profile' ]
-.ProjectX86Release      = [ Using( .ProjectCommon ) .Config = 'x86-Release' ]
-.ProjectX64Debug        = [ Using( .ProjectCommon ) .Config = 'x64-Debug' ]
-.ProjectX64Profile      = [ Using( .ProjectCommon ) .Config = 'x64-Profile' ]
-.ProjectX64Release      = [ Using( .ProjectCommon ) .Config = 'x64-Release' ]
-.ProjectX86ClangDebug   = [ Using( .ProjectCommon ) .Config = 'x86Clang-Debug' ]
-.ProjectX86ClangProfile = [ Using( .ProjectCommon ) .Config = 'x86Clang-Profile' ]
-.ProjectX86ClangRelease = [ Using( .ProjectCommon ) .Config = 'x86Clang-Release' ]
+	.ProjectBuildCommand		= 'cd ^$(SolutionDir)\..\..\Code\ &amp; fbuild -vs -dist -cache ^$(ProjectName)-^$(Configuration)'
+	.ProjectRebuildCommand		= 'cd ^$(SolutionDir)\..\..\Code\ &amp; fbuild -vs -dist -cache -clean ^$(ProjectName)-^$(Configuration)'
+	.OutputDirectory			= '^$(SolutionDir)\..\tmp2'
+	.IntermediateDirectory		= '^$(SolutionDir)\..\tmp2'
+	.Platform = 'Win32' // unused
+	.PlatformToolset = 'v120'
+]
+
+.ProjectX86Debug		= [ Using( .ProjectCommon )	.Config = 'x86-Debug' ]
+.ProjectX86Profile		= [ Using( .ProjectCommon )	.Config = 'x86-Profile' ]
+.ProjectX86Release		= [ Using( .ProjectCommon )	.Config = 'x86-Release' ]
+.ProjectX64Debug		= [ Using( .ProjectCommon )	.Config = 'x64-Debug' ]
+.ProjectX64Profile		= [ Using( .ProjectCommon )	.Config = 'x64-Profile' ]
+.ProjectX64Release		= [ Using( .ProjectCommon )	.Config = 'x64-Release' ]
+.ProjectX86ClangDebug	= [ Using( .ProjectCommon )	.Config = 'x86Clang-Debug' ]
+.ProjectX86ClangProfile	= [ Using( .ProjectCommon )	.Config = 'x86Clang-Profile' ]
+.ProjectX86ClangRelease	= [ Using( .ProjectCommon )	.Config = 'x86Clang-Release' ]
 
 .ProjectConfigs = { .ProjectX86Debug, .ProjectX86Profile, .ProjectX86Release,
-                    .ProjectX64Debug, .ProjectX64Profile, .ProjectX64Release,
-                    .ProjectX86ClangDebug, .ProjectX86ClangProfile, .ProjectX86ClangRelease }
+					.ProjectX64Debug, .ProjectX64Profile, .ProjectX64Release,
+					.ProjectX86ClangDebug, .ProjectX86ClangProfile, .ProjectX86ClangRelease }
 
 // Project to compile everything
 VCXProject( 'All-proj' )
 {
-    .ProjectOutput              = '../tmp/VisualStudio/Projects/All.vcxproj'
-    .ProjectFiles           = { '.\fbuild.bff' }
-    .ProjectBasePath            = '.\'
+	.ProjectOutput				= '../tmp/VisualStudio/Projects/All.vcxproj'
+	.ProjectFiles			= { '.\fbuild.bff' }
+	.ProjectBasePath			= '.\'
 }
 
 // Project to regenerate projects/solutions
 VCXProject( 'UpdateSolution-proj' )
 {
-    .ProjectOutput              = '../tmp/VisualStudio/Projects/UpdateSolution.vcxproj'
-    .ProjectFiles           = { '.\fbuild.bff' }
-    .ProjectBasePath            = '.\'
+	.ProjectOutput				= '../tmp/VisualStudio/Projects/UpdateSolution.vcxproj'
+	.ProjectFiles			= { '.\fbuild.bff' }
+	.ProjectBasePath			= '.\'
 
     .GenerateProjectsCommands =
     [
-        .ProjectBuildCommand        = 'cd ^$(SolutionDir)\..\..\Code\ &amp; fbuild solution -vs'
-        .ProjectRebuildCommand      = 'cd ^$(SolutionDir)\..\..\Code\ &amp; fbuild solution -vs -clean'
+	    .ProjectBuildCommand		= 'cd ^$(SolutionDir)\..\..\Code\ &amp; fbuild solution -vs'
+	    .ProjectRebuildCommand		= 'cd ^$(SolutionDir)\..\..\Code\ &amp; fbuild solution -vs -clean'
     ]
 
-    .ProjectX86Debug        = [ Using( .ProjectX86Debug )       Using( .GenerateProjectsCommands ) ]
-    .ProjectX86Profile      = [ Using( .ProjectX86Profile )     Using( .GenerateProjectsCommands ) ]
-    .ProjectX86Release      = [ Using( .ProjectX86Release )     Using( .GenerateProjectsCommands ) ]
-    .ProjectX64Debug        = [ Using( .ProjectX64Debug )       Using( .GenerateProjectsCommands ) ]
-    .ProjectX64Profile      = [ Using( .ProjectX64Profile )     Using( .GenerateProjectsCommands ) ]
-    .ProjectX64Release      = [ Using( .ProjectX64Release )     Using( .GenerateProjectsCommands ) ]
-    .ProjectX86ClangDebug   = [ Using( .ProjectX86ClangDebug )  Using( .GenerateProjectsCommands ) ]
+    .ProjectX86Debug		= [ Using( .ProjectX86Debug )	    Using( .GenerateProjectsCommands ) ]
+    .ProjectX86Profile		= [ Using( .ProjectX86Profile )	    Using( .GenerateProjectsCommands ) ]
+    .ProjectX86Release		= [ Using( .ProjectX86Release )	    Using( .GenerateProjectsCommands ) ]
+    .ProjectX64Debug		= [ Using( .ProjectX64Debug )	    Using( .GenerateProjectsCommands ) ]
+    .ProjectX64Profile		= [ Using( .ProjectX64Profile )	    Using( .GenerateProjectsCommands ) ]
+    .ProjectX64Release		= [ Using( .ProjectX64Release )	    Using( .GenerateProjectsCommands ) ]
+    .ProjectX86ClangDebug	= [ Using( .ProjectX86ClangDebug )  Using( .GenerateProjectsCommands ) ]
 
     .ProjectConfigs = { .ProjectX86Debug, .ProjectX86Profile, .ProjectX86Release,
-                        .ProjectX64Debug, .ProjectX64Profile, .ProjectX64Release,
-                        .ProjectX86ClangDebug, .ProjectX86ClangProfile, .ProjectX86ClangRelease }
+					    .ProjectX64Debug, .ProjectX64Profile, .ProjectX64Release,
+						.ProjectX86ClangDebug, .ProjectX86ClangProfile, .ProjectX86ClangRelease }
 }
 
 // Configurations
 //------------------------------------------------------------------------------
 .Configs = { .X86DebugConfig, .X86ProfileConfig, .X86ReleaseConfig,
-             .X64DebugConfig, .X64ProfileConfig, .X64ReleaseConfig,
-             .X86ClangDebugConfig, .X86ClangProfileConfig, .X86ClangReleaseConfig,
-             .X64DebugConfig_Linux, .X64ProfileConfig_Linux, .X64ReleaseConfig_Linux,
-            .X64DebugConfig_OSX, .X64ProfileConfig_OSX, .X64ReleaseConfig_OSX }
-
-.Configs_Windows_MSVC   = { .X86DebugConfig, .X86ProfileConfig, .X86ReleaseConfig,
-                            .X64DebugConfig, .X64ProfileConfig, .X64ReleaseConfig }
-.Configs_Windows_Clang  = { .X86ClangDebugConfig, .X86ClangProfileConfig, .X86ClangReleaseConfig }
+			 .X64DebugConfig, .X64ProfileConfig, .X64ReleaseConfig,
+			 .X86ClangDebugConfig, .X86ClangProfileConfig, .X86ClangReleaseConfig,
+			 .X64DebugConfig_Linux, .X64ProfileConfig_Linux, .X64ReleaseConfig_Linux,
+             .X64DebugConfig_OSX, .X64ProfileConfig_OSX, .X64ReleaseConfig_OSX }
+
+.Configs_Windows_MSVC	= { .X86DebugConfig, .X86ProfileConfig, .X86ReleaseConfig,
+							.X64DebugConfig, .X64ProfileConfig, .X64ReleaseConfig }
+.Configs_Windows_Clang	= { .X86ClangDebugConfig, .X86ClangProfileConfig, .X86ClangReleaseConfig }
 .Configs_Linux_GCC      = { .X64DebugConfig_Linux, .X64ProfileConfig_Linux, .X64ReleaseConfig_Linux }
 .Configs_OSX_Clang      = { .X64DebugConfig_OSX, .X64ProfileConfig_OSX, .X64ReleaseConfig_OSX }
 
@@ -726,23 +605,23 @@
 //------------------------------------------------------------------------------
 ForEach( .Config in .Configs )
 {
-    Using( .Config )
-
-    Alias( 'All-$Platform$-$Config$' )
-    {
-        .Targets        = { // tests
-                            'CoreTest-$Platform$-$Config$',
-                            'FBuildTest-$Platform$-$Config$',
-                            // executables
-                            'FBuildApp-$Platform$-$Config$',
-                            'FBuildWorker-$Platform$-$Config$'
-
-                            // Clang doesn't link at the moment, so we need list all the libs manually
-                            'Core-$Platform$-$Config$',
-                            'TestFramework-$Platform$-$Config$',
-                            'FBuildCore-$Platform$-$Config$'
-                          }
-    }
+	Using( .Config )
+
+	Alias( 'All-$Platform$-$Config$' )
+	{
+		.Targets		= { // tests
+							'CoreTest-$Platform$-$Config$',
+							'FBuildTest-$Platform$-$Config$',
+							// executables
+							'FBuildApp-$Platform$-$Config$',
+							'FBuildWorker-$Platform$-$Config$'
+
+							// Clang doesn't link at the moment, so we need list all the libs manually
+							'Core-$Platform$-$Config$',
+							'TestFramework-$Platform$-$Config$',
+							'FBuildCore-$Platform$-$Config$'
+						  }
+	}
 }
 
 // Aliases : All-$Platform$
@@ -750,13 +629,13 @@
 .Platforms = { 'x86', 'x64', 'x86Clang', 'x64Linux', 'x64OSX' }
 ForEach( .Platform in .Platforms )
 {
-    Alias( 'All-$Platform$' )
-    {
-        .Targets        = { 'All-$Platform$-Debug',
-                            'All-$Platform$-Profile',
-                            'All-$Platform$-Release'
-                          }
-    }
+	Alias( 'All-$Platform$' )
+	{
+		.Targets		= { 'All-$Platform$-Debug',
+							'All-$Platform$-Profile',
+							'All-$Platform$-Release'
+						  }
+	}
 }
 
 // Aliases : All
@@ -764,7 +643,7 @@
 #if __WINDOWS__
     Alias( 'All' )
     {
-        .Targets        = { 'All-x86',
+        .Targets		= { 'All-x86',
                             'All-x86Clang',
                             'All-x64'
                           }
@@ -773,13 +652,13 @@
 #if __OSX__
     Alias( 'All' )
     {
-        .Targets        = { 'All-x64OSX' }
+        .Targets		= { 'All-x64OSX' }
     }
 #endif
 #if __LINUX__
     Alias( 'All' )
     {
-        .Targets        = { 'All-x64Linux' }
+        .Targets		= { 'All-x64Linux' }
     }
 #endif
 
@@ -788,7 +667,7 @@
 #if __WINDOWS__
     Alias( 'Tests' )
     {
-        .Targets        = { 'CoreTest-RunTest-x86-Debug',
+        .Targets		= { 'CoreTest-RunTest-x86-Debug',
                             'CoreTest-RunTest-x86-Release',
                             'CoreTest-RunTest-x64-Debug',
                             'CoreTest-RunTest-x64-Release',
@@ -799,7 +678,7 @@
 #if __OSX__
     Alias( 'Tests' )
     {
-        .Targets        = { 'CoreTest-RunTest-x64OSX-Debug',
+        .Targets		= { 'CoreTest-RunTest-x64OSX-Debug',
                             'CoreTest-RunTest-x64OSX-Release',
                             'FBuildTest-RunTest-x64OSX-Debug'
                           }
@@ -808,7 +687,7 @@
 #if __LINUX__
     Alias( 'Tests' )
     {
-        .Targets        = { 'CoreTest-RunTest-x64Linux-Debug',
+        .Targets		= { 'CoreTest-RunTest-x64Linux-Debug',
                             'CoreTest-RunTest-x64Linux-Release',
                             'FBuildTest-RunTest-x64Linux-Debug'
                           }
@@ -819,48 +698,48 @@
 //------------------------------------------------------------------------------
 Alias( 'All+Tests' )
 {
-    .Targets        = { 'All', 'Tests' }
+	.Targets		= { 'All', 'Tests' }
 }
 
 // Visual Studio Solution
 //------------------------------------------------------------------------------
 VSSolution( 'solution' )
 {
-    .SolutionOutput     = '../tmp/VisualStudio/FASTBuild.sln'
-    .SolutionProjects   = { 'All-proj',
+    .SolutionOutput		= '../tmp/VisualStudio/FASTBuild.sln'
+    .SolutionProjects	= { 'All-proj',
                             'UpdateSolution-proj',
-                          }
+						  }
     .SolutionBuildProject = 'All-proj'
-    .SolutionConfigs    = .ProjectConfigs
+	.SolutionConfigs	= .ProjectConfigs
 
     // Work around for Visual Studio F5 behaviour up-to-date check
-    .Deps               = [
-                            .Projects = { 'CoreTest-proj', 'FBuildTest-proj', 'FBuildApp-proj', 'FBuildWorker-proj' }
-                            .Dependencies = { 'All-proj' }
-                          ]
-    .SolutionDependencies = { .Deps }
+	.Deps				= [
+							.Projects = { 'CoreTest-proj', 'FBuildTest-proj', 'FBuildApp-proj', 'FBuildWorker-proj' }
+							.Dependencies = { 'All-proj' }
+						  ]
+	.SolutionDependencies = { .Deps }
 
     .Folder_0_External =
     [
-        .Path           = '0. External'
-        .Projects       = { 'LZ4-proj' }
+		.Path			= '0. External'
+        .Projects		= { 'LZ4-proj' }
     ]
     .Folder_1_Test =
     [
-        .Path           = '1. Test'
-        .Projects       = { 'CoreTest-proj', 'FBuildTest-proj', 'TestFramework-proj' }
+		.Path			= '1. Test'
+        .Projects		= { 'CoreTest-proj', 'FBuildTest-proj', 'TestFramework-proj' }
     ]
     .Folder_2_Libs =
     [
-        .Path           = '2. Libs'
-        .Projects       = { 'Core-proj', 'FBuildCore-proj', 'OSUI-proj' }
+		.Path			= '2. Libs'
+        .Projects		= { 'Core-proj', 'FBuildCore-proj', 'OSUI-proj' }
     ]
     .Folder_3_Apps =
     [
-        .Path           = '3. Apps'
-        .Projects       = { 'FBuildApp-proj', 'FBuildWorker-proj' }
+		.Path			= '3. Apps'
+        .Projects		= { 'FBuildApp-proj', 'FBuildWorker-proj' }
     ]
-    .SolutionFolders    = { .Folder_0_External, .Folder_1_Test, .Folder_2_Libs, .Folder_3_Apps }
+    .SolutionFolders	= { .Folder_0_External, .Folder_1_Test, .Folder_2_Libs, .Folder_3_Apps }
 }
 
 //------------------------------------------------------------------------------
@@ -868,21 +747,21 @@
 //------------------------------------------------------------------------------
 XCodeProject( 'xcode' )
 {
-    .ProjectOutput              = '../tmp/XCode/FASTBuild.xcodeproj/project.pbxproj'
-    .ProjectBasePath            = '../tmp/XCode/Projects/'
-
-    .XCodeBuildWorkingDir       = '../../../Code/'
-
-    .ProjectFiles               = { 'Core-xcodeproj'
-                                    'CoreTest-xcodeproj'
-                                    'FBuildApp-xcodeproj'
-                                    'FBuildCore-xcodeproj'
-                                    'FBuildTest-xcodeproj'
-                                    'FBuildWorker-xcodeproj'
-                                    'LZ4-xcodeproj' }
-
-    .ProjectOSXDebug        = [ .Config = 'Debug'   .Target = 'all-x64OSX-Debug' ]
-    .ProjectOSXProfile      = [ .Config = 'Profile' .Target = 'all-x64OSX-Profile' ]
+	.ProjectOutput 				= '../tmp/XCode/FASTBuild.xcodeproj/project.pbxproj'
+	.ProjectBasePath			= '../tmp/XCode/Projects/'
+
+	.XCodeBuildWorkingDir		= '../../../Code/'
+
+	.ProjectFiles				= { 'Core-xcodeproj'
+									'CoreTest-xcodeproj'
+									'FBuildApp-xcodeproj'
+									'FBuildCore-xcodeproj'
+									'FBuildTest-xcodeproj'
+									'FBuildWorker-xcodeproj'
+									'LZ4-xcodeproj'	}
+
+	.ProjectOSXDebug 		= [ .Config = 'Debug' 	.Target = 'all-x64OSX-Debug' ]
+	.ProjectOSXProfile 		= [ .Config = 'Profile' .Target = 'all-x64OSX-Profile' ]
     .ProjectOSXRelease      = [ .Config = 'Release' .Target = 'all-x64OSX-Release' ]
     .ProjectConfigs         = { .ProjectOSXDebug, .ProjectOSXProfile, .ProjectOSXRelease }
 }

--- conflicted
+++ resolved
@@ -27,71 +27,6 @@
         }
     }
 
-<<<<<<< HEAD
-	// Windows (MSVC)
-	//--------------------------------------------------------------------------
-	ForEach( .Config in .Configs_Windows_MSVC )
-	{
-		Using( .Config )
-		.OutputBase + '\$Platform$-$Config$'
-
-		// Objects
-		ObjectList( '$ProjectName$-Lib-$Platform$-$Config$' )
-		{
-			// Test framework uses exceptions
-			.CompilerOptions			+ .UseExceptions
-
-			// Input (Unity)
-			.CompilerInputUnity			= '$ProjectName$-Unity-Windows'
-
-			// Output
-			.CompilerOutputPath			= '$OutputBase$\$ProjectName$\'
- 			.LibrarianOutput 			= '$OutputBase$\$ProjectName$\$ProjectName$.lib'
-		}
-
-		// Executable
-		Executable( '$ProjectName$-Exe-$Platform$-$Config$' )
-		{
-			.Libraries						= { 'Core-Lib-$Platform$-$Config$',
-												'CoreTest-Lib-$Platform$-$Config$',
-            									'LZ4-Lib-$Platform$-$Config$'
-												'TestFrameWork-Lib-$Platform$-$Config$' }
-			.LinkerOutput					= '$OutputBase$\Core\CoreTest\CoreTest.exe'
-			.LinkerOptions					+ ' /SUBSYSTEM:CONSOLE'
-											+ ' kernel32.lib'
-											+ ' Ws2_32.lib'
-										+ ' ucrt.lib'
-										+ ' vcruntime.lib'
-										+ ' msvcrt.lib'
-											+ ' User32.lib'
-		}
-		Alias( '$ProjectName$-$Platform$-$Config$' ) { .Targets = '$ProjectName$-Exe-$Platform$-$Config$' }
-	
-		// Run Test
-		Test( "$ProjectName$-RunTest-$Platform$-$Config$" )
-		{
-			.TestExecutable					= '$ProjectName$-Exe-$Platform$-$Config$'			
-			.TestOutput						= "$OutputBase$\$ProjectPath$\TestOutput.txt"
-		}
-	}
-
-	// Windows (Clang)
-	//--------------------------------------------------------------------------
-	ForEach( .Config in .Configs_Windows_Clang )
-	{
-		Using( .Config )
-		.OutputBase + '\$Platform$-$Config$'
-
-		// Static Library
-		Library( '$ProjectName$-Lib-$Platform$-$Config$' )
-		{
-			// Input (Unity)
-			.CompilerInputUnity			= '$ProjectName$-Unity-Windows'
-
-			// Output
-			.CompilerOutputPath			= '$OutputBase$\$ProjectName$\'
- 			.LibrarianOutput 			= '$OutputBase$\$ProjectName$\$ProjectName$.lib'
-=======
     // Windows (MSVC)
     //--------------------------------------------------------------------------
     ForEach( .Config in .Configs_Windows_MSVC )
@@ -124,7 +59,9 @@
             .LinkerOptions                  + ' /SUBSYSTEM:CONSOLE'
                                             + ' kernel32.lib'
                                             + ' Ws2_32.lib'
-                                            + ' LIBCMT.LIB'
+                                            + ' ucrt.lib'
+                                            + ' vcruntime.lib'
+                                            + ' msvcrt.lib'
                                             + ' User32.lib'
         }
         Alias( '$ProjectName$-$Platform$-$Config$' ) { .Targets = '$ProjectName$-Exe-$Platform$-$Config$' }
@@ -153,7 +90,6 @@
             // Output
             .CompilerOutputPath         = '$OutputBase$\$ProjectName$\'
             .LibrarianOutput            = '$OutputBase$\$ProjectName$\$ProjectName$.lib'
->>>>>>> 78bfc394
 
             // TODO: Remove this when linking is working with Clang
             .LibrarianAdditionalInputs  = 'LZ4-$Platform$-$Config$'
